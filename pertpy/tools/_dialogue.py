from __future__ import annotations

import itertools
from collections import defaultdict
from typing import Any, Literal

import anndata as ad
import numpy as np
import pandas as pd
<<<<<<< HEAD
import scipy.sparse as sp
=======
import scanpy as sc
>>>>>>> 76c33040
import statsmodels.formula.api as smf
import statsmodels.stats.multitest as ssm
from anndata import AnnData
from pandas import DataFrame
from rich import print
from rich.console import Group
from rich.live import Live
from rich.progress import BarColumn, Progress, SpinnerColumn, TaskProgressColumn, TextColumn
from scipy import stats
from scipy.optimize import nnls
from sklearn.linear_model import LinearRegression
from sparsecca import lp_pmd, multicca_permute, multicca_pmd
from statsmodels.sandbox.stats.multicomp import multipletests


class Dialogue:
    """Python implementation of DIALOGUE"""

    def __init__(self, sample_id: str, celltype_key: str, n_counts_key: str, n_mpcs: int):
        """Constructor for Dialogue.

        Args:
            sample_id: The sample ID key in AnnData.obs which is used for pseudobulk determination.
            celltype_key: The key in AnnData.obs which contains the cell type column.
            n_counts_key: The key of the number of counts in Anndata.obs . Also commonly the size factor.
            n_mpcs: Number of PMD components which corresponds to the number of determined MCPs.
        """
        self.sample_id = sample_id
        self.celltype_key = celltype_key
        self.n_counts_key = n_counts_key
        self.n_mcps = n_mpcs

    def _get_pseudobulks(
        self, adata: AnnData, groupby: str, strategy: Literal["median", "mean"] = "median"
    ) -> pd.DataFrame:
        """Return cell-averaged data by groupby.

        Copied from `https://github.com/schillerlab/sc-toolbox/blob/397e80dc5e8fb8017b75f6c3fa634a1e1213d484/sc_toolbox/tools/__init__.py#L458`

        # TODO: Replace with decoupler's implementation

        Args:
            groupby: The key to groupby for pseudobulks
            strategy: The pseudobulking strategy. One of "median" or "mean"

        Returns:
            A Pandas DataFrame of pseudobulk counts
        """
        pseudobulk = {"Genes": adata.var_names.values}

        for category in adata.obs.loc[:, groupby].cat.categories:
            temp = adata.obs.loc[:, groupby] == category
            if strategy == "median":
                pseudobulk[category] = adata[temp].X.median(axis=0).A1
            elif strategy == "mean":
                pseudobulk[category] = adata[temp].X.mean(axis=0).A1

        pseudobulk = pd.DataFrame(pseudobulk).set_index("Genes")

        return pseudobulk

    def _pseudobulk_pca(self, adata: AnnData, groupby: str, n_components: int = 50) -> pd.DataFrame:
        """Return cell-averaged PCA components.

        TODO: consider merging with `get_pseudobulks`
        TODO: DIALOGUE recommends running PCA on each cell type separately before running PMD - this should be implemented as an option here.

        Args:
            groupby: The key to groupby for pseudobulks
            n_components: The number of PCA components

        Returns:
            A pseudobulk of PCA components.
        """
        aggr = {}

        for category in adata.obs.loc[:, groupby].cat.categories:
            temp = adata.obs.loc[:, groupby] == category
            aggr[category] = adata[temp].obsm["X_pca"][:, :n_components].mean(axis=0)

        aggr = pd.DataFrame(aggr)

        return aggr

    def _scale_data(self, pseudobulks: pd.DataFrame, normalize: bool = True) -> np.ndarray:
        """Row-wise mean center and scale by the standard deviation.

        TODO: the `scale` function we implemented to match the R `scale` fn should already contain this functionality.

        Args:
            pseudobulks: The pseudobulk PCA components.
            normalize: Whether to mimic DIALOGUE behavior or not.

        Returns:
            The scaled count matrix.
        """
        # DIALOGUE doesn't scale the data before passing to multicca, unlike what is recommended by sparsecca.
        # However, performing this scaling _does_ increase overall correlation of the end result
        # WHEN SAMPLE ORDER AND DIALOGUE2+3 PROCESSING IS IGNORED.
        if normalize:
            return pseudobulks.to_numpy()
        else:
            return ((pseudobulks - pseudobulks.mean()) / pseudobulks.std()).to_numpy()

    def _concat_adata_mcp_scores(
        self, adata: AnnData, ct_subs: dict[str, AnnData], mcp_scores: dict[str, np.ndarray], celltype_key: str
    ) -> AnnData:
        """Concatenates the AnnData object with the mcp scores.

        Args:
            adata: The AnnData object to append mcp scores to.
            mcp_scores: The MCP scores dictionary.
            celltype_key: Key of the cell type column in obs.

        Returns:
            AnnData object with concatenated MCP scores in obs.
        """

        def __concat_obs(adata: AnnData, mcp_df: pd.DataFrame) -> AnnData:
            mcp_df.columns = [f"mcp_{col}" for col in mcp_df.columns]
            new_obs = pd.concat([adata.obs, mcp_df.set_index(adata.obs.index)], axis=1)
            adata.obs = new_obs

            return adata

        ad_mcp = {
            ct: __concat_obs(ct_subs[ct], pd.DataFrame(mcp_scores[ct])) for ct in adata.obs[celltype_key].cat.categories
        }

        adata = ad.concat(ad_mcp.values())

        return adata

    def _get_abundant_elements_from_series(self, series: pd.Series, min_count: int = 2) -> list[str]:
        """Returns a list from `elements` that occur more than `min_count` times.

        Args:
            series: To extract the top most frequent elements included in the final output
                      (i.e. the index in the computed frequency table) from
            min_count: Threshold specifying the minimum element count for an element in the frequency table (inclusive)

        Returns:
            A list of elements that occur more than `min_count` times.
        """
        frequency = series.value_counts()
        abundant_elements = frequency[frequency >= min_count].index.tolist()

        return abundant_elements

    def _get_cor_zscores(self, estimate: pd.Series, p_val: pd.Series) -> pd.DataFrame:
        """Given estimate and p_values calculate zscore.

        Args:
            estimate: Hierarchical modeling estimate results.
            p_val: p-values of the Hierarchical modeling.

        Returns:
            A DataFrame containing the zscores indexed by the estimates.
        """
        p_val.replace(0, min(p for p in p_val if p is not None and p > 0))

        # check for all (negative) estimate values if >0 then divide p_value by 2 at same index else substract the p_value/2 from 1
        # pos_est and neg_est differ in calculation for values as negative estimation is used in neg_est
        pos_est = pd.DataFrame(
            [p_val.iloc[i] / 2 if estimate.iloc[i] > 0 else 1 - (p_val.iloc[i] / 2) for i in range(len(estimate))],
            columns=["pos_est"],
        )  # significant in pos_est will be positive
        neg_est = pd.DataFrame(
            [p_val.iloc[i] / 2 if -estimate.iloc[i] > 0 else 1 - (p_val.iloc[i] / 2) for i in range(len(estimate))],
            columns=["neg_est"],
        )  # significant in neg_est will be negative
        onesided_p_vals = pd.concat([pos_est, neg_est], axis=1)

        # calculate zscores
        z_scores = pd.DataFrame(
            [
                np.log10(row["neg_est"]) if row["pos_est"] > 0.5 else -np.log10(row["pos_est"])
                for _, row in onesided_p_vals.iterrows()
            ],
            columns=["z_score"],
        )
        z_scores = z_scores.set_index(estimate.index)

        return z_scores

    def _formula_hlm(
        self,
        y: pd.DataFrame,
        x_labels: pd.DataFrame,
        x_tme: pd.DataFrame,
        formula: str,
        sample_obs: str,
        return_all: bool = False,
    ):
        """Applies a mixed linear model using the specified formula (MCP scores used for the dependent var) and returns the coefficient and p-value

        TODO: reduce runtime? Maybe we can use an approximation or something that isn't statsmodels.

        Args:
            y: Dataframe containing the MCP score for an individual gene
            x_labels: Dataframe with other .obs values needed for fitting the formula, specifically `n_counts_key`.
            x_tme: Transcript mean expression of `x`, with a respectively labeled column.
            formula: The mixedlm formula.
            sample_obs: Sample identifier in the obs dataframe, such as a confounder (treated as random effect)
            return_all: Whether to return model summary (estimate and p-value) or alternatively a list of the coefficient/p-value for x only

        Returns:
            The determined coefficients and p-values.
        """
        formula_data = pd.concat(
            [y, x_tme, x_labels], axis=1, join="inner"
        )  # TODO: sometimes these have mismatched sizes and they shouldn't... currently fixed with join=inner

        mdf = smf.mixedlm(formula, formula_data, groups=formula_data[sample_obs]).fit()

        if return_all:
            return pd.DataFrame({"estimate": mdf.params, "p_val": mdf.pvalues})

        return [mdf.params["x"], mdf.pvalues["x"]]

    def _mixed_effects(
        self,
        scores: pd.DataFrame,
        x_labels: pd.DataFrame,
        tme: pd.DataFrame,
        genes_in_mcp: list[str],
        formula: str,
        confounder: str,
    ) -> pd.DataFrame:
        """Determines z-scores, estimates and p-values with adjusted p-values and booleans marking if a gene is up or downregulated.

        Args:
            scores: A single MCP's scores with genes names in the index.
            x_labels: Dataframe that must contain a column named 'x' containing average expression values by sample
            tme: Transcript mean expression of `x`.
            genes_in_mcp: Up and down genes for this MCP.
            formula: Formula for hierachical modeling.
            confounder: Any model confounders.

        Returns:
            DataFrame with z-scores, estimates, p-values, adjusted p-values and booleans
            marking whether a gene is up (True) or downregulated (False).
        """
        scores.columns = ["y"]

        hlm_result = pd.DataFrame(columns=["estimate", "p_val"])

        for gene, expr_data in tme.loc[genes_in_mcp].iterrows():
            tme_gene = pd.DataFrame(data={"x": expr_data})
            hlm_result.loc[gene] = self._formula_hlm(
                y=scores, x_labels=x_labels, x_tme=tme_gene, formula=formula, sample_obs=confounder
            )

        hlm_result["z_score"] = self._get_cor_zscores(hlm_result["estimate"], hlm_result["p_val"])["z_score"]

        mt_results = ssm.multipletests(
            hlm_result["p_val"], alpha=0.05, method="fdr_bh", is_sorted=False, returnsorted=False
        )
        hlm_result["p_adjust"] = mt_results[1].tolist()

        return hlm_result

    def _get_top_cor(
        self, df: pd.DataFrame, mcp_name: str, max_length: int = 100, min_threshold: int = 0, index: str = "z_score"
    ) -> dict[str, Any]:
        """Determines the significant up- and downregulated genes by the passed index column.

        TODO: This function will eventually get merged with a second version from Faye. Talk to Yuge about it.

        Args:
            df: Dataframe with rowsindex being the gene names and column with name <index> containing floats.
            mcp_name: Name of mcp which was used for calculation of column value.
            max_length: Value needed to later decide at what index the threshold value should be extracted from column.
            min_threshold: Minimal threshold to select final scores by if it is smaller than calculated threshold.
            index: Column index to use eto calculate the significant genes. Defaults to `z_score`.

        Returns:
            According to the values in a df column (default: zscore) the significant up and downregulated gene names
        """
        min_threshold = -abs(min_threshold)
        zscores_neg = df.loc[:, index]
        zscores_pos = pd.Series(data=[-score for score in zscores_neg], index=df.index)

        top_genes = {}
        for pair in [(zscores_pos, ".up"), (zscores_neg, ".down")]:
            zscores = pair[0]
            suffix = pair[1]
            ordered = zscores.argsort()
            # TODO: There is an off by one error here (1 too many)
            threshold = min(zscores[ordered[min(max_length, len(zscores) - 1)]], min_threshold)
            # extract all gene names where value in column is <= threshold -> get significant genes
            genes = zscores.index
            top_genes[mcp_name + suffix] = sorted(genes[i] for i in range(len(zscores)) if zscores[i] <= threshold)

        return top_genes

    def _apply_HLM_per_MCP_for_one_pair(
        self,
        mcp_name: str,
        scores_df: dict,
        ct_data: AnnData,
        tme: pd.DataFrame,
        sig: dict,
        n_counts: str,
        formula: str,
        confounder: str,
    ) -> tuple[pd.DataFrame, dict[str, Any]]:
        """Applies hierarchical modeling for a single MCP.

        TODO: separate the sig calculation so that this whole function is more tractable

        Args:
            mcp_name: The name of the MCP to model.
            scores: The MCP scores for a cell type. Number of MCPs x number of features.
            ct_data: The AnnData object containing the metadata and labels in obs.
            tme: Transcript mean expression in `x`.
            sig: DataFrame containing a series of up and downregulated MCPs.
            n_counts: The key of the gene counts.
            formula: The formula of the hierarchical modeling.
            confounder: Any modeling confounders.

        Returns:
            The HLM results together with significant up/downregulated genes per MCP
        """
        HLM_result = self._mixed_effects(
            scores=scores_df[[mcp_name]],
            x_labels=ct_data.obs[[n_counts, confounder]],
            tme=tme,
            genes_in_mcp=list(sig[mcp_name]["up"]) + list(sig[mcp_name]["down"]),
            formula=formula,
            confounder=confounder,
        )

        HLM_result["up"] = [gene in sig[mcp_name]["up"] for gene in HLM_result.index]

        # extract significant up and downregulated genes
        sig_genes = self._get_top_cor(df=HLM_result, mcp_name=mcp_name, max_length=100, min_threshold=1)

        HLM_result["program"] = mcp_name

        return HLM_result, sig_genes

    def _get_residuals(self, X: np.ndarray, y: np.ndarray) -> np.ndarray:
        """Mimics DIALOGUE.get.residuals."""
        resid = []
        for y_sub in y:
            lr = LinearRegression().fit(X.reshape(-1, 1), y_sub)
            pred = lr.predict(X.reshape(-1, 1))
            resid.append(y_sub - pred)

        return np.array(resid)

    def _iterative_nnls(self, A_orig: np.ndarray, y_orig: np.ndarray, feature_ranks: list[int], n_iter: int = 1000):
        """Solves non-negative least squares separately for different feature categories.

        Mimics DLG.iterative.nnls.
        Variables are notated according to:

            `argmin|Ax - y|`

        Args:
            A_orig:
            y_orig:
            feature_ranks:
            n_iter: Passed to scipy.optimize.nnls. Defaults to 1000.

        Returns:
            Returns the aggregated coefficients from nnls.
        """
        # TODO: Consider moving this internally to cca_sig
        y = y_orig.copy()

        sig_ranks = sorted(set(feature_ranks), reverse=True)
        sig_ranks = [rank for rank in sig_ranks if rank >= 1 / 3]  # code coverage only with n_mcps > 3
        masks = [feature_ranks == r for r in sig_ranks if sum(feature_ranks == r) >= 5]  # type: ignore

        # TODO: The few type ignores are dangerous and should be checked! They could be bugs.
        insig_mask = feature_ranks < sig_ranks[-1]  # type: ignore # TODO: rename variable after better understanding
        if sum(insig_mask) >= 5:  # such as genes with 0 rank, or those below 1/3
            masks.append(insig_mask)
            sig_ranks.append("insig")  # type: ignore

        x_final = np.zeros(A_orig.shape[0])
        Ax = np.zeros(A_orig.shape[1])
        for _, mask in zip(sig_ranks, masks):
            A = A_orig[mask].T
            coef_nnls, _ = nnls(A, y, maxiter=n_iter)
            y = y - A @ coef_nnls  # residuals
            Ax += A @ coef_nnls
            x_final[mask] = coef_nnls

        return x_final

    def _corr2_coeff(self, A, B):
        # Rowwise mean of input arrays & subtract from input arrays themselves
        A_mA = A - A.mean(1)[:, None]
        B_mB = B - B.mean(1)[:, None]

        # Sum of squares across rows
        ssA = (A_mA**2).sum(1)
        ssB = (B_mB**2).sum(1)

        # Finally get corr coeff
        return np.dot(A_mA, B_mB.T) / np.sqrt(np.dot(ssA[:, None], ssB[None]))

    def _get_top_elements(self, m: pd.DataFrame, max_length: int, min_threshold: float):
        """

        TODO: needs check for correctness and variable renaming
        TODO: Confirm that this doesn't return duplicate gene names

        Args:
            m: Any DataFrame of Gene name as index with variable columns.
            max_length: Maximum number of correlated elements.
            min_threshold: p-value threshold  # TODO confirm

        Returns:
            Indices of the top elements
        """
        m_pos = -m
        m_neg = m
        df = pd.concat(
            [m_pos, m_neg], axis=1
        )  # check if the colnames has any significance, they are just split .up and .down in dialogue
        top_l = []
        for i in range(df.shape[1]):  # TODO: names are not very descriptive -> improve
            mi = df.iloc[:, i].dropna()
            ci = mi.iloc[np.argsort(mi)[min(max_length, len(mi)) - 1]]
            min_threshold = min_threshold if min_threshold is None else min(ci, min_threshold)
            b = df.iloc[:, i].fillna(False) <= min_threshold
            top_l.append(df.index[b])  # the index is actually rownames which are genes**
        return top_l  # returns indices as different appended lists

    def _calculate_cca_sig(
        self,
        ct_subs: dict,
        mcp_scores: dict,
        ws_dict: dict,
        n_counts_key: str,
        max_genes: int = 200,
    ) -> tuple[dict[Any, dict[str, Any]], dict[Any, list[Any]]]:
        # TODO this whole function should be standalone
        # It will contain the calculation of up/down + calculation (new final mcp scores)
        # Ensure that it'll still fit/work with the hierarchical multilevel_modeling

        """Determine the up and down genes per MCP."""
        # TODO: something is slightly slow here
        cca_sig_results: dict[Any, dict[str, Any]] = {}
        new_mcp_scores: dict[Any, list[Any]] = {}
        for ct in ct_subs.keys():
            ct_adata = ct_subs[ct]
            conf_m = ct_adata.obs[n_counts_key].values  # defining this for the millionth time

            if not isinstance(ct_adata.X, np.ndarray):
                ct_adata.X = ct_adata.X.toarray()
            R_cca_gene_cor1_x = self._corr2_coeff(
                ct_adata.X.T, mcp_scores[ct].T
            )  # TODO: there are some nans here, also in R

            # get genes that are most positively and negatively correlated across all MCPS
            top_ele = self._get_top_elements(  # TODO: consider renaming for clarify
                pd.DataFrame(R_cca_gene_cor1_x, index=ct_adata.var.index), max_length=max_genes, min_threshold=0.05
            )
            top_cor_genes_flattened = [x for lst in top_ele for x in lst]
            top_cor_genes_flattened = sorted(set(top_cor_genes_flattened))  # aka the mysterious g1 in R

            # MAJOR TODO: I've only used normal correlation instead of partial correlation as we wait on the implementation
            from scipy.stats import spearmanr

            def _pcor_mat(v1, v2, v3, method="spearman"):
                """
                MAJOR TODO: I've only used normal correlation instead of partial correlation as we wait on the implementation
                """
                correlations = []  # R
                pvals = []  # P
                for x2 in v2:
                    c = []
                    p = []
                    for x1 in v1:
                        corr, pval = spearmanr(x1, x2)
                        c.append(corr)
                        p.append(pval)
                    correlations.append(c)
                    pvals.append(p)

                # TODO needs reshape
                #     mt_results = ssm.multipletests(
                #         pvals, alpha=0.05, method='fdr_bh', is_sorted=False, returnsorted=False)
                #     pvals_adjusted = mt_results[1].tolist()

                return np.array(correlations), np.array(pvals)  # pvals_adjusted

            C1, P1 = _pcor_mat(ct_adata[:, top_cor_genes_flattened].X.toarray().T, mcp_scores[ct].T, conf_m)
            C1[P1 > (0.05 / ct_adata.shape[1])] = 0  # why?

            cca_sig_unformatted = self._get_top_elements(  # 3 up, 3 dn, for each mcp
                pd.DataFrame(C1.T, index=top_cor_genes_flattened), max_length=max_genes, min_threshold=0.05
            )

            # TODO: probably format the up and down within get_top_elements
            cca_sig: dict[str, Any] = defaultdict(dict)
            for i in range(0, int(len(cca_sig_unformatted) / 2)):
                cca_sig[f"MCP{i + 1}"]["up"] = cca_sig_unformatted[i * 2]
                cca_sig[f"MCP{i + 1}"]["down"] = cca_sig_unformatted[i * 2 + 1]

            cca_sig = dict(cca_sig)
            cca_sig_results[ct] = cca_sig

            # This is basically DIALOGUE 3 now
            pre_r_scores = {
                ct: ct_subs[ct].obsm["X_pca"][:, :50] @ ws_dict[ct]
                for i, ct in enumerate(ct_subs.keys())
                # TODO This is a recalculation and not a new calculation
            }

            scores = []
            for i, mcp in enumerate(cca_sig.keys()):
                # TODO: I'm suspicious about how this code holds up given duplicate var_names - should test
                pre_r_score = pre_r_scores[ct][:, i]  # noqa: F841
                # TODO we should fix _get_top_elements to return the directionality
                # TODO this should be casted somewhere else
                sig_mcp_genes = list(cca_sig[mcp]["up"]) + list(cca_sig[mcp]["down"])
                # deuniqued_gene_indices = [top_cor_genes_flattened.index(g) for g in sig_mcp_genes]
                X = ct_adata[:, sig_mcp_genes].X.toarray()
                zscore = (X - np.mean(X, axis=0)) / np.std(
                    X, axis=0, ddof=1
                )  # adjusted ddof to match R even though it's wrong
                zscores = zscore.T

                # zscores = zscore.T[deuniqued_gene_indices]  # t(r1@zscores[gene.pval$genes,])  should really check this line, so troll

                new_b = [gene in cca_sig[mcp]["up"] for gene in sig_mcp_genes]
                zscores[new_b] = -zscores[new_b]
                # coef = self._iterative_nnls(zscores, pre_r_score, pvals_mcp['Nf'].values)
                # scores = zscores.T @ coef
                # TODO: The line below has to be new_mcp_scores.append(scores) after we implemented the NF value caluation
                scores.append(zscores)
            new_mcp_scores[ct] = scores

        return cca_sig_results, new_mcp_scores

    def load(
        self,
        adata: AnnData,
        ct_order: list[str],
        agg_pca: bool = True,
        normalize: bool = True,
    ) -> tuple[list, dict]:
        """Separates cell into AnnDatas by celltype_key and creates the multifactor PMD input.

        Mimics DIALOGUE's `make.cell.types` and the pre-processing that occurs in DIALOGUE1.

        Args:
            adata: AnnData object generate celltype objects for
            ct_order: The order of cell types
            agg_pca: Whether to aggregate pseudobulks with PCA or not. Defaults to True.
            normalize: Whether to mimic DIALOGUE behavior or not. Defaults to True.

        Returns:
            A celltype_label:array dictionary.
        """
        ct_subs = {ct: adata[adata.obs[self.celltype_key] == ct].copy() for ct in ct_order}
        fn = self._pseudobulk_pca if agg_pca else self._get_pseudobulks
        ct_aggr = {ct: fn(ad, self.sample_id) for ct, ad in ct_subs.items()}  # type: ignore

        # TODO: implement check (as in https://github.com/livnatje/DIALOGUE/blob/55da9be0a9bf2fcd360d9e11f63e30d041ec4318/R/DIALOGUE.main.R#L114-L119)
        # that there are at least 5 share samples here

        # TODO: https://github.com/livnatje/DIALOGUE/blob/55da9be0a9bf2fcd360d9e11f63e30d041ec4318/R/DIALOGUE.main.R#L121-L131
        ct_preprocess = {ct: self._scale_data(ad, normalize=normalize).T for ct, ad in ct_aggr.items()}

        mcca_in = [ct_preprocess[ct] for ct in ct_order]

        return mcca_in, ct_subs

    def calculate_multifactor_PMD(
        self,
        adata: AnnData,
        penalties: list[int] = None,
        ct_order: list[str] = None,
        agg_pca: bool = True,
        solver: Literal["lp", "bs"] = "bs",
        normalize: bool = True,
    ) -> tuple[AnnData, dict[str, np.ndarray], dict[Any, Any], dict[Any, Any]]:
        """Runs multifactor PMD.

        Currently mimics DIALOGUE1.

        Args:
            adata: AnnData object to calculate PMD for.
            sample_id: Key to use for pseudobulk determination.
            penalties: PMD penalties.
            ct_order: The order of cell types.
            agg_pca: Whether to calculate cell-averaged PCA components.
            solver: Which solver to use for PMD. Must be one of "lp" (linear programming) or "bs" (binary search).
                    For differences between these to please refer to https://github.com/theislab/sparsecca/blob/main/examples/linear_programming_multicca.ipynb
                    Defaults to 'bs'.
            normalize: Whether to mimic DIALOGUE as close as possible

        Returns:
            MCP scores  # TODO this requires more detail
        """
        # IMPORTANT NOTE: the order in which matrices are passed to multicca matters. As such,
        # it is important here that to obtain the same result as in R, we pass the matrices in
        # in the same order.
        if ct_order is not None:
            cell_types = ct_order
        else:
            ct_order = cell_types = adata.obs[self.celltype_key].astype("category").cat.categories

        mcca_in, ct_subs = self.load(adata, ct_order=cell_types, agg_pca=agg_pca, normalize=normalize)

        n_samples = mcca_in[0].shape[1]
        if penalties is None:
            penalties = multicca_permute(
                mcca_in, penalties=np.sqrt(n_samples) / 2, nperms=10, niter=50, standardize=True
            )["bestpenalties"]
        else:
            penalties = penalties

        if solver == "bs":
            ws, _ = multicca_pmd(mcca_in, penalties, K=self.n_mcps, standardize=True, niter=100, mimic_R=normalize)
        elif solver == "lp":
            ws, _ = lp_pmd(mcca_in, penalties, K=self.n_mcps, standardize=True, mimic_R=normalize)
        else:
            raise ValueError('Please select a valid solver. Must be one of "lp" or "bs".')
        ws_dict = {ct: ws[i] for i, ct in enumerate(ct_order)}

        pre_r_scores = {
            ct: ct_subs[ct].obsm["X_pca"][:, :50] @ ws[i] for i, ct in enumerate(cell_types)  # TODO change from 50
        }

        # TODO: output format needs some cleanup, even though each MCP score is matched to one cell, it's not at all
        # matched at this point in the function and requires references to internals that shouldn't need exposing (ct_subs)

        mcp_scores = {
            ct: self._get_residuals(ct_subs[ct].obs[self.n_counts_key].values, pre_r_scores[ct].T).T
            for i, ct in enumerate(cell_types)
        }

        adata = self._concat_adata_mcp_scores(
            adata, ct_subs=ct_subs, mcp_scores=mcp_scores, celltype_key=self.celltype_key
        )

        return adata, mcp_scores, ws_dict, ct_subs

    def multilevel_modeling(
        self,
        ct_subs: dict,
        mcp_scores: dict,
        ws_dict: dict,
        confounder: str,
        formula: str = None,
    ):
        """Runs the multilevel modeling step to match genes to MCPs and generate p-values for MCPs.

        Args:
            ct_subs: The DIALOGUE cell type objects.
            mcp_scores: The determined MCP scores from the PMD step.
            confounder: Any modeling confounders.
            formula: The hierarchical modeling formula. Defaults to y ~ x + n_counts.

        Returns:
            A Pandas DataFrame containing:
            - for each mcp: HLM_result_1, HLM_result_2, sig_genes_1, sig_genes_2
            - merged HLM_result_1, HLM_result_2, sig_genes_1, sig_genes_2 of all mcps
            TODO: Describe both returns
        """
        cell_types = list(ct_subs.keys())

        # all possible pairs of cell types with out pairing same cell type
        pairs = list(itertools.combinations(cell_types, 2))

        if not formula:
            formula = f"y ~ x + {self.n_counts_key}"

        # Hierarchical modeling expects DataFrames
        mcp_cell_types = {f"MCP{i + 1}": cell_types for i in range(self.n_mcps)}
        mcp_scores_df = {
            ct: pd.DataFrame(v, index=ct_subs[ct].obs.index, columns=mcp_cell_types.keys())
            for ct, v in mcp_scores.items()
        }

        # run HLM for each pair
        all_results: dict[str, dict[Any, dict[str, tuple[DataFrame, dict[str, Any]]]]] = {}
        mlm_progress = Progress(
            SpinnerColumn(),
            TextColumn("[progress.description]{task.description}"),
            BarColumn(),
            TaskProgressColumn(),
        )
        mixed_model_progress = Progress(
            SpinnerColumn(),
            TextColumn("[progress.description]{task.description}"),
            BarColumn(),
            TaskProgressColumn(),
            transient=True,
        )
        group = Group(mlm_progress, mixed_model_progress)
        live = Live(group)
        with live:
            mlm_task = mlm_progress.add_task("[bold blue]Running multilevel modeling", total=len(pairs))

            for pair in pairs:
                cell_type_1 = pair[0]
                cell_type_2 = pair[1]
                mlm_progress.update(mlm_task, description=f"[bold blue]{cell_type_1} vs {cell_type_2}")

                ct_data_1 = ct_subs[cell_type_1]
                ct_data_2 = ct_subs[cell_type_2]

                # equivalent to dialogue2.pair
                mcps = []
                for mcp, cell_type_list in mcp_cell_types.items():
                    if cell_type_1 in cell_type_list and cell_type_2 in cell_type_list:
                        mcps.append(mcp)

                if len(mcps) == 0:
                    print(f"[bold red]No shared MCPs between {cell_type_1} and {cell_type_2}.")
                    continue

                print(f"[bold blue]{len(mcps)} MCPs identified for {cell_type_1} and {cell_type_2}.")

                new_mcp_scores: dict[Any, list[Any]]
                cca_sig, new_mcp_scores = self._calculate_cca_sig(
                    ct_subs, mcp_scores=mcp_scores, ws_dict=ws_dict, n_counts_key=self.n_counts_key
                )

                sig_1 = cca_sig[cell_type_1]  # TODO: only need the up and down genes from this here per MCP
                sig_2 = cca_sig[cell_type_2]
                # only use samples which have a minimum number of cells (default 2) in both cell types
                sample_ids = list(
                    set(self._get_abundant_elements_from_series(ct_data_1.obs[self.sample_id]))
                    & set(self._get_abundant_elements_from_series(ct_data_2.obs[self.sample_id]))
                )

                # subset cell types to valid samples (set.cell.types)
                ct_data_1 = ct_data_1[ct_data_1.obs[self.sample_id].isin(sample_ids)]
                ct_data_2 = ct_data_2[ct_data_2.obs[self.sample_id].isin(sample_ids)]

                # TODO: shouldn't need this aligning step for cells. corresponds to @scores / y
                #     scores_1 = cca_scores[cell_type_1].loc[ct_data_1.obs.index]
                #     scores_2 = cca_scores[cell_type_2].loc[ct_data_2.obs.index]

                # indexes into the average sample expression per gene with the sample id per cell. corresponds to @tme / x
                # TODO: Why is the sample_id type check failing?
                tme_1 = self._get_pseudobulks(ct_data_2, groupby=self.sample_id, strategy="mean").loc[
                    :, ct_data_1.obs[self.sample_id]
                ]  # unclear why we do this
                tme_1.columns = ct_data_1.obs.index
                tme_2 = self._get_pseudobulks(ct_data_1, groupby=self.sample_id, strategy="mean").loc[
                    :, ct_data_2.obs[self.sample_id]
                ]
                tme_2.columns = ct_data_2.obs.index

                merged_results = {}

                mm_task = mixed_model_progress.add_task("[bold blue]Determining mixed effects", total=len(mcps))
                for mcp in mcps:
                    mixed_model_progress.update(mm_task, description=f"[bold blue]Determining mixed effects for {mcp}")

                    # TODO Check that the genes in result{sig_genes_1] are different and if so note that somewhere and explain why
                    result = {}
                    result["HLM_result_1"], result["sig_genes_1"] = self._apply_HLM_per_MCP_for_one_pair(
                        mcp_name=mcp,
                        scores_df=mcp_scores_df[cell_type_2],
                        ct_data=ct_data_2,
                        tme=tme_2,
                        sig=sig_1,
                        n_counts=self.n_counts_key,
                        formula=formula,
                        confounder=confounder,
                    )
                    result["HLM_result_2"], result["sig_genes_2"] = self._apply_HLM_per_MCP_for_one_pair(
                        mcp_name=mcp,
                        scores_df=mcp_scores_df[cell_type_1],
                        ct_data=ct_data_1,
                        tme=tme_1,
                        sig=sig_2,
                        n_counts=self.n_counts_key,
                        formula=formula,
                        confounder=confounder,
                    )
                    merged_results[mcp] = result

                    mixed_model_progress.update(mm_task, advance=1)
                mixed_model_progress.update(mm_task, visible=False)
                mlm_progress.update(mlm_task, advance=1)

                # merge results - TODO, but probably don't need
                #     merged_results['HLM_result_1'] = pd.concat([merged_result[mcp]['HLM_result_1'] for mcp in mcps])
                #     merged_results['HLM_result_2'] = pd.concat([merged_result[mcp]['HLM_result_2'] for mcp in mcps])
                #     merged_results['sig_genes_1'] = [**merged_result[mcp]['sig_genes_1'] for mcp in mcps]
                #     merged_results['sig_genes_2'] = [**merged_result[mcp]['sig_genes_2'] for mcp in mcps]

                all_results[f"{cell_type_1}_vs_{cell_type_2}"] = merged_results

        return all_results, new_mcp_scores

    def test_association(
        self,
        adata: AnnData,
        condition_label: str,
        conditions_compare: tuple[str, str] = None,
    ):
        """Tests association between MCPs and a binary response variable (e.g. response to treatment).

        Note: benjamini-hochberg corrects for the number of cell types, NOT the number of MCPs

        Args:
            adata: AnnData object with MCPs in obs
            condition_label: Column name in adata.obs with condition labels. Must be categorical.
            conditions_compare: Tuple of length 2 with the two conditions to compare, must be in in adata.obs[condition_label]

        Returns:
            Dict of data frames with pvals, tstats, and pvals_adj for each MCP
        """
        celltype_label = self.celltype_key
        sample_label = self.sample_id
        n_mcps = self.n_mcps

        # create conditions_compare if not supplied
        if conditions_compare is None:
            conditions_compare = list(adata.obs["path_str"].cat.categories)  # type: ignore
            if len(conditions_compare) != 2:
                raise ValueError("Please specify conditions to compare or supply an object with only 2 conditions")

        # create data frames to store results
        pvals = pd.DataFrame(1, adata.obs[celltype_label].unique(), ["mcp_" + str(n) for n in range(0, n_mcps)])
        tstats = pd.DataFrame(1, adata.obs[celltype_label].unique(), ["mcp_" + str(n) for n in range(0, n_mcps)])
        pvals_adj = pd.DataFrame(1, adata.obs[celltype_label].unique(), ["mcp_" + str(n) for n in range(0, n_mcps)])

        response = adata.obs.groupby(sample_label)[condition_label].agg(pd.Series.mode)
        for celltype in adata.obs[celltype_label].unique():
            # subset data to cell type
            df = adata.obs[adata.obs[celltype_label] == celltype]
            # run t-test for each MCP
            for mcpnum in ["mcp_" + str(n) for n in range(0, n_mcps)]:
                mns = df.groupby(sample_label)[mcpnum].mean()
                mns = pd.concat([mns, response], axis=1)
                res = stats.ttest_ind(
                    mns[mns[condition_label] == conditions_compare[0]][mcpnum],
                    mns[mns[condition_label] == conditions_compare[1]][mcpnum],
                )
                pvals.loc[celltype, mcpnum] = res[1]
                tstats.loc[celltype, mcpnum] = res[0]
                # return(res)

        # benjamini-hochberg correction for number of cell types (use BH because correlated MCPs)
        for mcpnum in ["mcp_" + str(n) for n in range(0, n_mcps)]:
            pvals_adj[mcpnum] = multipletests(pvals[mcpnum], method="fdr_bh")[1]
        return {"pvals": pvals, "tstats": tstats, "pvals_adj": pvals_adj}

    def get_mlm_mcp_genes(
        self,
        celltype: str,
        results: dict,
        MCP: str = "mcp_0",
        threshold: float = 0.70,
        focal_celltypes: list[str] | None = None,
    ):
        """Extracts MCP genes from the MCP multilevel modeling object for the cell type of interest.

        Args:
            celltype: Cell type of interest.
            results: dl.MultilevelModeling result object.
            MCP: MCP key of the result object.
            threshhold: Number between [0,1]. The fraction of cell types compared against which must have the associated MCP gene.
                        Defaults to 0.70.
            focal_celltypes: None (compare against all cell types) or a list of other cell types which you want to compare against.
                             Defaults to None.

        Returns:
            Dict with keys 'up_genes' and 'down_genes' and values of lists of genes
        """
        # Convert "mcp_x" to "MCPx" format
        # REMOVE THIS BLOCK ONCE MLM OUTPUT MATCHES STANDARD
        if MCP.startswith("mcp_"):
            MCP = MCP.replace("mcp_", "MCP")
            # convert from MCPx to MCPx+1
            MCP = "MCP" + str(int(MCP[3:]) - 1)

        # Extract all comparison keys from the results object
        comparisons = list(results.keys())

        filtered_keys = [key for key in comparisons if celltype in key]

        # If focal_celltypes are specified, further filter keys
        if focal_celltypes is not None:
            if celltype in focal_celltypes:
                focal_celltypes = [item for item in focal_celltypes if item != celltype]
            filtered_keys = [key for key in filtered_keys if any(foci in key for foci in focal_celltypes)]

        mcp_dict = {}
        for key in filtered_keys:
            if key.startswith(celltype):
                mcp_dict[key.split("_vs_")[1]] = results[key][MCP]["sig_genes_1"]
            else:
                mcp_dict[key.split("_vs_")[0]] = results[key][MCP]["sig_genes_2"]

        genes_dict_up = {}  # type: ignore
        genes_dict_down = {}  # type: ignore
        for celltype2 in mcp_dict.keys():
            for gene in mcp_dict[celltype2][MCP + ".up"]:
                if gene in genes_dict_up:
                    genes_dict_up[gene] += 1
                else:
                    genes_dict_up[gene] = 1
            for gene in mcp_dict[celltype2][MCP + ".down"]:
                if gene in genes_dict_down:
                    genes_dict_down[gene] += 1
                else:
                    genes_dict_down[gene] = 1

        up_genes_df = pd.DataFrame.from_dict(genes_dict_up, orient="index")
        down_genes_df = pd.DataFrame.from_dict(genes_dict_down, orient="index")

        min_cell_types = np.floor(len(filtered_keys) * threshold)

        final_output = {}
        final_output["up_genes"] = list(np.unique(up_genes_df[up_genes_df[0] >= min_cell_types].index.values.tolist()))
        final_output["down_genes"] = list(
            np.unique(down_genes_df[down_genes_df[0] >= min_cell_types].index.values.tolist())
        )

        return final_output

    def _get_extrema_MCP_genes_single(self, ct_subs: dict, mcp: str = "mcp_0", fraction: float = 0.1):
        """Identifies extreme cells based on their MCP score.

        Takes a dictionary of subpopulations AnnData objects as output from DIALOGUE,
        identifies the extreme cells based on their MCP score for the input mcp,
        calculates rank_gene_groups with default parameters between the high-extreme and low-extreme cells
        and returns a dictionary containing the resulting ct_subs objects with the extreme cells labeled.

        Args:
            ct_subs: Dialogue output ct_subs dictionary
            mcp: The name of the marker gene expression column.
                 Defaults to "mcp_0".
            fraction: Fraction of extreme cells to consider for gene ranking.
                      Should be between 0 and 1.
                      Defaults to 0.1.

        Returns:
            Dictionary where keys are subpopulation names and values are Anndata
            objects containing the results of gene ranking analysis.

        Examples:
            ct_subs = {
            "subpop1": anndata_obj1,
            "subpop2": anndata_obj2,
            # ... more subpopulations ...
            }
            genes_results = _get_extrema_MCP_genes_single(ct_subs, mcp="mcp_4", fraction=0.2)
        """
        genes = {}
        for ct in ct_subs.keys():
            mini = ct_subs[ct]
            mini.obs[mcp]
            mini.obs["extrema"] = pd.qcut(
                mini.obs[mcp],
                [0, 0 + fraction, 1 - fraction, 1.0],
                labels=["low " + mcp + " " + ct, "no", "high" + mcp + " " + ct],
            )
            sc.tl.rank_genes_groups(
                mini, "extrema", groups=["high" + mcp + " " + ct], reference="low " + mcp + " " + ct
            )
            genes[ct] = mini  # .uns['rank_genes_groups']
        return genes

    def get_extrema_MCP_genes(self, ct_subs: dict, fraction: float = 0.1):
        """Identifies cells with extreme MCP scores.

        Takes as input a dictionary of subpopulations AnnData objects (DIALOGUE output),
        For each MCP it identifies cells with extreme MCP scores, then calls rank_genes_groups to
        identify genes which are differentially expressed between high-scoring and low-scoring cells.

        Args:
            ct_subs: Dialogue output ct_subs dictionary
            fraction: Fraction of extreme cells to consider for gene ranking.
                      Should be between 0 and 1. Defaults to 0.1.

        Returns:
            Nested dictionary where keys of the first level are MCPs (of the form "mcp_0" etc)
            and the second level keys are cell types. The values are dataframes containing the
            results of the rank_genes_groups analysis.
        """
        rank_dfs: dict[str, dict[Any, Any]] = {}
        _, ct_sub = next(iter(ct_subs.items()))
        mcps = [col for col in ct_sub.obs.columns if col.startswith("mcp_")]

        for mcp in mcps:
            rank_dfs[mcp] = {}
            ct_ranked = self._get_extrema_MCP_genes_single(ct_subs, mcp=mcp, fraction=fraction)
            for celltype in ct_ranked.keys():
                rank_dfs[mcp][celltype] = sc.get.rank_genes_groups_df(ct_ranked[celltype], group=None)
        return rank_dfs<|MERGE_RESOLUTION|>--- conflicted
+++ resolved
@@ -7,11 +7,8 @@
 import anndata as ad
 import numpy as np
 import pandas as pd
-<<<<<<< HEAD
 import scipy.sparse as sp
-=======
 import scanpy as sc
->>>>>>> 76c33040
 import statsmodels.formula.api as smf
 import statsmodels.stats.multitest as ssm
 from anndata import AnnData

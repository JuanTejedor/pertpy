import numpy as np
import pandas as pd
import scanpy as sc
import statsmodels
import statsmodels.api as sm
from tqdm.auto import tqdm

from ._base import LinearModelBase
from ._checks import check_is_numeric_matrix


class Statsmodels(LinearModelBase):
    """Differential expression test using a statsmodels linear regression"""

    def _check_counts(self):
        check_is_numeric_matrix(self.data)

    def fit(
        self,
        regression_model: type[sm.OLS] | type[sm.GLM] = sm.OLS,
        **kwargs,
    ) -> None:
        """Fit the specified regression model.

        Args:
            regression_model: A statsmodels regression model class, either OLS or GLM.
            **kwargs: Additional arguments for fitting the specific method. In particular, this
                is where you can specify the family for GLM.

        Examples:
            >>> import statsmodels.api as sm
            >>> import pertpy as pt
            >>> model = pt.tl.Statsmodels(adata, design="~condition")
            >>> model.fit(sm.GLM, family=sm.families.NegativeBinomial(link=sm.families.links.Log()))
            >>> results = model.test_contrasts(np.array([0, 1]))
        """
        self.models = []
        for var in tqdm(self.adata.var_names):
            mod = regression_model(
                sc.get.obs_df(self.adata, keys=[var], layer=self.layer)[var],
                self.design,
                **kwargs,
            )
            mod = mod.fit()
            self.models.append(mod)

    def _test_single_contrast(self, contrast, **kwargs) -> pd.DataFrame:
        res = []
        for var, mod in zip(tqdm(self.adata.var_names), self.models, strict=False):
            t_test = mod.t_test(contrast)
            res.append(
                {
                    "variable": var,
                    "p_value": t_test.pvalue,
                    "t_value": t_test.tvalue.item(),
                    "sd": t_test.sd.item(),
                    "log_fc": t_test.effect.item(),
                }
            )
<<<<<<< HEAD
        pd.DataFrame(res).sort_values("p_value").assign(
            adj_p_value=lambda x: statsmodels.stats.multitest.fdrcorrection(x["p_value"])[1]
        )

    def contrast(self, column: str, baseline: str, group_to_compare: str) -> np.ndarray:
        """Build a simple contrast for pairwise comparisons.

        This is equivalent to

        ```
        model.cond(<column> = baseline) - model.cond(<column> = group_to_compare)
        ```
        """
        return self.cond(**{column: baseline}) - self.cond(**{column: group_to_compare})
=======
        return pd.DataFrame(res).sort_values("p_value")
>>>>>>> 0d03e2fb
<|MERGE_RESOLUTION|>--- conflicted
+++ resolved
@@ -57,7 +57,6 @@
                     "log_fc": t_test.effect.item(),
                 }
             )
-<<<<<<< HEAD
         pd.DataFrame(res).sort_values("p_value").assign(
             adj_p_value=lambda x: statsmodels.stats.multitest.fdrcorrection(x["p_value"])[1]
         )
@@ -72,6 +71,3 @@
         ```
         """
         return self.cond(**{column: baseline}) - self.cond(**{column: group_to_compare})
-=======
-        return pd.DataFrame(res).sort_values("p_value")
->>>>>>> 0d03e2fb

from __future__ import annotations

import multiprocessing
from abc import ABC, abstractmethod
from typing import TYPE_CHECKING

import numba
import numpy as np
import pandas as pd
from ott.geometry.geometry import Geometry
from ott.geometry.pointcloud import PointCloud
from ott.problems.linear.linear_problem import LinearProblem
from ott.solvers.linear.sinkhorn import Sinkhorn
from pandas import Series
from rich.progress import track
from scipy.sparse import csr_matrix, issparse
from scipy.spatial.distance import cosine, mahalanobis
from scipy.special import gammaln
from scipy.stats import kendalltau, kstest, pearsonr, spearmanr
from sklearn.linear_model import LogisticRegression
from sklearn.metrics import pairwise_distances, r2_score
from sklearn.metrics.pairwise import polynomial_kernel, rbf_kernel
from sklearn.neighbors import KernelDensity
from statsmodels.discrete.discrete_model import NegativeBinomialP


def compute_medoid(arr, axis=None):
    if len(arr) == 0:
        return None

    if axis is not None:
        return np.apply_along_axis(lambda x: compute_medoid(x), axis, arr)

    distances = np.abs(arr[:, np.newaxis] - arr)
    total_distances = np.sum(distances, axis=1)
    medoid_index = np.argmin(total_distances)
    medoid = arr[medoid_index]

    return medoid


AGG_FCTS = {
    "mean": np.mean,
    "median": np.median,
    "medoid": compute_medoid,
    "variance": np.var,
}

if TYPE_CHECKING:
    from collections.abc import Callable

    from anndata import AnnData


class Distance:
    """Distance class, used to compute distances between groups of cells.

    The distance metric can be specified by the user. This class also provides a
    method to compute the pairwise distances between all groups of cells.
    Currently available metrics:

    - "edistance": Energy distance (Default metric).
        In essence, it is twice the mean pairwise distance between cells of two
        groups minus the mean pairwise distance between cells within each group
        respectively. More information can be found in
        `Peidli et al. (2023) <https://doi.org/10.1101/2022.08.20.504663>`__.
    - "euclidean": euclidean distance.
        Euclidean distance between the means of cells from two groups.
    - "root_mean_squared_error": euclidean distance.
        Euclidean distance between the means of cells from two groups.
    - "mse": Pseudobulk mean squared error.
        mean squared distance between the means of cells from two groups.
    - "mean_absolute_error": Pseudobulk mean absolute distance.
        Mean absolute distance between the means of cells from two groups.
    - "pearson_distance": Pearson distance.
        Pearson distance between the means of cells from two groups.
    - "spearman_distance": Spearman distance.
        Spearman distance between the means of cells from two groups.
    - "kendalltau_distance": Kendall tau distance.
        Kendall tau distance between the means of cells from two groups.
    - "cosine_distance": Cosine distance.
        Cosine distance between the means of cells from two groups.
    - "r2_distance": coefficient of determination distance.
        Coefficient of determination distance between the means of cells from two groups.
    - "mean_pairwise": Mean pairwise distance.
        Mean of the pairwise euclidean distances between cells of two groups.
    - "mmd": Maximum mean discrepancy
        Maximum mean discrepancy between the cells of two groups.
        Here, uses linear, rbf, and quadratic polynomial MMD. For theory on MMD in single-cell applications, see
        `Lotfollahi et al. (2019) <https://doi.org/10.48550/arXiv.1910.01791>`__.
    - "wasserstein": Wasserstein distance (Earth Mover's Distance)
        Wasserstein distance between the cells of two groups. Uses an
        OTT-JAX implementation of the Sinkhorn algorithm to compute the distance.
        For more information on the optimal transport solver, see
        `Cuturi et al. (2013) <https://proceedings.neurips.cc/paper/2013/file/af21d0c97db2e27e13572cbf59eb343d-Paper.pdf>`__.
    - "sym_kldiv": symmetrized Kullback–Leibler divergence distance.
        Kullback–Leibler divergence of the gaussian distributions between cells of two groups.
        Here we fit a gaussian distribution over one group of cells and then calculate the KL divergence on the other, and vice versa.
    - "t_test": t-test statistic.
        T-test statistic measure between cells of two groups.
    - "ks_test": Kolmogorov-Smirnov test statistic.
        Kolmogorov-Smirnov test statistic measure between cells of two groups.
    - "nb_ll": log-likelihood over negative binomial
        Average of log-likelihoods of samples of the secondary group after fitting a negative binomial distribution
        over the samples of the first group.
    - "classifier_proba": probability of a binary classifier
        Average of the classification probability of the perturbation for a binary classifier.
    - "classifier_cp": classifier class projection
        Average of the class
    - "mean_var_distn": Distance between mean-var distibutions of gene expression.
    - "mahalanobis": Mahalanobis distance between the cells of two groups.


    Attributes:
        metric: Name of distance metric.
        layer_key: Name of the counts to use in adata.layers.
        obsm_key: Name of embedding in adata.obsm to use.
        cell_wise_metric: Metric from scipy.spatial.distance to use for pairwise distances between single cells.

    Examples:
        >>> import pertpy as pt
        >>> adata = pt.dt.distance_example()
        >>> Distance = pt.tools.Distance(metric="edistance")
        >>> X = adata.obsm["X_pca"][adata.obs["perturbation"] == "p-sgCREB1-2"]
        >>> Y = adata.obsm["X_pca"][adata.obs["perturbation"] == "control"]
        >>> D = Distance(X, Y)
    """

    def __init__(
        self,
        metric: str = "edistance",
        agg_fct: str = "mean",
        layer_key: str = None,
        obsm_key: str = None,
        cell_wise_metric: str = "euclidean",
    ):
        """Initialize Distance class.

        Args:
<<<<<<< HEAD
            metric: Distance metric to use. Defaults to "edistance".
            agg_fct: Name of the aggregation function to generate pseodobulk vectors. Defaults to "mean".
=======
            metric: Distance metric to use.
>>>>>>> af1ac515
            layer_key: Name of the counts layer containing raw counts to calculate distances for.
                              Mutually exclusive with 'obsm_key'.
                              Is not used if `None`.
            obsm_key: Name of embedding in adata.obsm to use.
                      Mutually exclusive with 'counts_layer_key'.
                      Defaults to None, but is set to "X_pca" if not explicitly set internally.
            cell_wise_metric: Metric from scipy.spatial.distance to use for pairwise distances between single cells.
        """
        self.aggregation_func = AGG_FCTS[agg_fct]
        metric_fct: AbstractDistance = None
        if metric == "edistance":
            metric_fct = Edistance()
        elif metric == "euclidean":
            metric_fct = EuclideanDistance(self.aggregation_func)
        elif metric == "root_mean_squared_error":
            metric_fct = EuclideanDistance(self.aggregation_func)
        elif metric == "mse":
            metric_fct = MeanSquaredDistance(self.aggregation_func)
        elif metric == "mean_absolute_error":
            metric_fct = MeanAbsoluteDistance(self.aggregation_func)
        elif metric == "pearson_distance":
            metric_fct = PearsonDistance(self.aggregation_func)
        elif metric == "spearman_distance":
            metric_fct = SpearmanDistance(self.aggregation_func)
        elif metric == "kendalltau_distance":
            metric_fct = KendallTauDistance(self.aggregation_func)
        elif metric == "cosine_distance":
            metric_fct = CosineDistance(self.aggregation_func)
        elif metric == "r2_distance":
            metric_fct = R2ScoreDistance(self.aggregation_func)
        elif metric == "mean_pairwise":
            metric_fct = MeanPairwiseDistance()
        elif metric == "mmd":
            metric_fct = MMD()
        elif metric == "wasserstein":
            metric_fct = WassersteinDistance()
        elif metric == "sym_kldiv":
            metric_fct = SymmetricKLDivergence()
        elif metric == "t_test":
            metric_fct = TTestDistance()
        elif metric == "ks_test":
            metric_fct = KSTestDistance()
        elif metric == "nb_ll":
            metric_fct = NBLL()
        elif metric == "classifier_proba":
            metric_fct = ClassifierProbaDistance()
        elif metric == "classifier_cp":
            metric_fct = ClassifierClassProjection()
        elif metric == "mean_var_distn":
            metric_fct = MeanVarDistnDistance()
        elif metric == "mahalanobis":
            metric_fct = MahalanobisDistance(self.aggregation_func)
        else:
            raise ValueError(f"Metric {metric} not recognized.")
        self.metric_fct = metric_fct

        if layer_key and obsm_key:
            raise ValueError(
                "Cannot use 'counts_layer_key' and 'obsm_key' at the same time.\n"
                "Please provide only one of the two keys."
            )
        if not layer_key and not obsm_key:
            obsm_key = "X_pca"
        self.layer_key = layer_key
        self.obsm_key = obsm_key
        self.metric = metric
        self.cell_wise_metric = cell_wise_metric

    def __call__(
        self,
        X: np.ndarray,
        Y: np.ndarray,
        **kwargs,
    ) -> float:
        """Compute distance between vectors X and Y.

        Args:
            X: First vector of shape (n_samples, n_features).
            Y: Second vector of shape (n_samples, n_features).

        Returns:
            float: Distance between X and Y.

        Examples:
            >>> import pertpy as pt
            >>> adata = pt.dt.distance_example()
            >>> Distance = pt.tools.Distance(metric="edistance")
            >>> X = adata.obsm["X_pca"][adata.obs["perturbation"] == "p-sgCREB1-2"]
            >>> Y = adata.obsm["X_pca"][adata.obs["perturbation"] == "control"]
            >>> D = Distance(X, Y)
        """
        if issparse(X):
            X = X.A
        if issparse(Y):
            Y = Y.A

        if len(X) == 0 or len(Y) == 0:
            raise ValueError("Neither X nor Y can be empty.")

        return self.metric_fct(X, Y, **kwargs)

    def pairwise(
        self,
        adata: AnnData,
        groupby: str,
        groups: list[str] | None = None,
        show_progressbar: bool = True,
        n_jobs: int = -1,
        **kwargs,
    ) -> pd.DataFrame:
        """Get pairwise distances between groups of cells.

        Args:
            adata: Annotated data matrix.
            groupby: Column name in adata.obs.
            groups: List of groups to compute pairwise distances for.
                    If None, uses all groups.
            show_progressbar: Whether to show progress bar.
            n_jobs: Number of cores to use. Defaults to -1 (all).
            kwargs: Additional keyword arguments passed to the metric function.

        Returns:
            pd.DataFrame: Dataframe with pairwise distances.

        Examples:
            >>> import pertpy as pt
            >>> adata = pt.dt.distance_example()
            >>> Distance = pt.tools.Distance(metric="edistance")
            >>> pairwise_df = Distance.pairwise(adata, groupby="perturbation")
        """
        groups = adata.obs[groupby].unique() if groups is None else groups
        grouping = adata.obs[groupby].copy()
        df = pd.DataFrame(index=groups, columns=groups, dtype=float)
        fct = track if show_progressbar else lambda iterable: iterable

        # Some metrics are able to handle precomputed distances. This means that
        # the pairwise distances between all cells are computed once and then
        # passed to the metric function. This is much faster than computing the
        # pairwise distances for each group separately. Other metrics are not
        # able to handle precomputed distances such as the PseudobulkDistance.
        if self.metric_fct.accepts_precomputed:
            # Precompute the pairwise distances if needed
            if f"{self.obsm_key}_{self.cell_wise_metric}_predistances" not in adata.obsp.keys():
                self.precompute_distances(adata, n_jobs=n_jobs, **kwargs)
            pwd = adata.obsp[f"{self.obsm_key}_{self.cell_wise_metric}_predistances"]
            for index_x, group_x in enumerate(fct(groups)):
                idx_x = grouping == group_x
                for group_y in groups[index_x:]:  # type: ignore
                    if group_x == group_y:
                        dist = 0.0  # by distance axiom
                    else:
                        idx_y = grouping == group_y
                        # subset the pairwise distance matrix to the two groups
                        sub_pwd = pwd[idx_x | idx_y, :][:, idx_x | idx_y]
                        sub_idx = grouping[idx_x | idx_y] == group_x
                        dist = self.metric_fct.from_precomputed(sub_pwd, sub_idx, **kwargs)
                    df.loc[group_x, group_y] = dist
                    df.loc[group_y, group_x] = dist
        else:
            if self.layer_key:
                embedding = adata.layers[self.layer_key]
            else:
                embedding = adata.obsm[self.obsm_key].copy()
            for index_x, group_x in enumerate(fct(groups)):
                cells_x = embedding[grouping == group_x].copy()
                for group_y in groups[index_x:]:  # type: ignore
                    if group_x == group_y:
                        dist = 0.0
                    else:
                        cells_y = embedding[grouping == group_y].copy()
                        dist = self(cells_x, cells_y, **kwargs)
                    df.loc[group_x, group_y] = dist
                    df.loc[group_y, group_x] = dist
        df.index.name = groupby
        df.columns.name = groupby
        df.name = f"pairwise {self.metric}"

        return df

    def onesided_distances(
        self,
        adata: AnnData,
        groupby: str,
        selected_group: str | None = None,
        groups: list[str] | None = None,
        show_progressbar: bool = True,
        n_jobs: int = -1,
        **kwargs,
    ) -> pd.DataFrame:
        """Get distances between one selected cell group and the remaining other cell groups.

        Args:
            adata: Annotated data matrix.
            groupby: Column name in adata.obs.
            selected_group: Group to compute pairwise distances to all other.
            groups: List of groups to compute distances to selected_group for.
                    If None, uses all groups.
            show_progressbar: Whether to show progress bar.
            n_jobs: Number of cores to use. Defaults to -1 (all).
            kwargs: Additional keyword arguments passed to the metric function.

        Returns:
            pd.DataFrame: Dataframe with distances of groups to selected_group.

        Examples:
            >>> import pertpy as pt
            >>> adata = pt.dt.distance_example()
            >>> Distance = pt.tools.Distance(metric="edistance")
            >>> pairwise_df = Distance.onesided_distances(adata, groupby="perturbation", selected_group="control")
        """
        if self.metric == "classifier_cp":
            return self.metric_fct.onesided_distances(  # type: ignore
                adata,
                groupby,
                selected_group,
                groups,
                show_progressbar,
                n_jobs,
                **kwargs,
            )

        groups = adata.obs[groupby].unique() if groups is None else groups
        grouping = adata.obs[groupby].copy()
        df = pd.Series(index=groups, dtype=float)
        fct = track if show_progressbar else lambda iterable: iterable

        # Some metrics are able to handle precomputed distances. This means that
        # the pairwise distances between all cells are computed once and then
        # passed to the metric function. This is much faster than computing the
        # pairwise distances for each group separately. Other metrics are not
        # able to handle precomputed distances such as the PsuedobulkDistance.
        if self.metric_fct.accepts_precomputed:
            # Precompute the pairwise distances if needed
            if f"{self.obsm_key}_{self.cell_wise_metric}_predistances" not in adata.obsp.keys():
                self.precompute_distances(adata, n_jobs=n_jobs, **kwargs)
            pwd = adata.obsp[f"{self.obsm_key}_{self.cell_wise_metric}_predistances"]
            for group_x in fct(groups):
                idx_x = grouping == group_x
                group_y = selected_group
                if group_x == group_y:
                    dist = 0.0  # by distance axiom
                else:
                    idx_y = grouping == group_y
                    # subset the pairwise distance matrix to the two groups
                    sub_pwd = pwd[idx_x | idx_y, :][:, idx_x | idx_y]
                    sub_idx = grouping[idx_x | idx_y] == group_x
                    dist = self.metric_fct.from_precomputed(sub_pwd, sub_idx, **kwargs)
                df.loc[group_x] = dist
        else:
            if self.layer_key:
                embedding = adata.layers[self.layer_key]
            else:
                embedding = adata.obsm[self.obsm_key].copy()
            for group_x in fct(groups):
                cells_x = embedding[grouping == group_x].copy()
                group_y = selected_group
                if group_x == group_y:
                    dist = 0.0
                else:
                    cells_y = embedding[grouping == group_y].copy()
                    dist = self(cells_x, cells_y, **kwargs)
                df.loc[group_x] = dist
        df.index.name = groupby
        df.name = f"{self.metric} to {selected_group}"
        return df

    def precompute_distances(self, adata: AnnData, n_jobs: int = -1) -> None:
        """Precompute pairwise distances between all cells, writes to adata.obsp.

        The precomputed distances are stored in adata.obsp under the key
        '{self.obsm_key}_{cell_wise_metric}_predistances', as they depend on
        both the cell-wise metric and the embedding used.

        Args:
            adata: Annotated data matrix.
            n_jobs: Number of cores to use. Defaults to -1 (all).

        Examples:
            >>> import pertpy as pt
            >>> adata = pt.dt.distance_example()
            >>> distance = pt.tools.Distance(metric="edistance")
            >>> distance.precompute_distances(adata)
        """
        if self.layer_key:
            cells = adata.layers[self.layer_key]
        else:
            cells = adata.obsm[self.obsm_key].copy()
        pwd = pairwise_distances(cells, cells, metric=self.cell_wise_metric, n_jobs=n_jobs)
        adata.obsp[f"{self.obsm_key}_{self.cell_wise_metric}_predistances"] = pwd


class AbstractDistance(ABC):
    """Abstract class of distance metrics between two sets of vectors."""

    @abstractmethod
    def __init__(self) -> None:
        super().__init__()
        self.accepts_precomputed: bool = None

    @abstractmethod
    def __call__(self, X: np.ndarray, Y: np.ndarray, **kwargs) -> float:
        """Compute distance between vectors X and Y.

        Args:
            X: First vector of shape (n_samples, n_features).
            Y: Second vector of shape (n_samples, n_features).

        Returns:
            float: Distance between X and Y.
        """
        raise NotImplementedError("Metric class is abstract.")

    @abstractmethod
    def from_precomputed(self, P: np.ndarray, idx: np.ndarray, **kwargs) -> float:
        """Compute a distance between vectors X and Y with precomputed distances.

        Args:
            P: Pairwise distance matrix of shape (n_samples, n_samples).
            idx: Boolean array of shape (n_samples,) indicating which
            samples belong to X (or Y, since each metric is symmetric).

        Returns:
            float: Distance between X and Y.
        """
        raise NotImplementedError("Metric class is abstract.")


class Edistance(AbstractDistance):
    """Edistance metric."""

    def __init__(self) -> None:
        super().__init__()
        self.accepts_precomputed = True
        self.cell_wise_metric = "sqeuclidean"

    def __call__(self, X: np.ndarray, Y: np.ndarray, **kwargs) -> float:
        sigma_X = pairwise_distances(X, X, metric="sqeuclidean").mean()
        sigma_Y = pairwise_distances(Y, Y, metric="sqeuclidean").mean()
        delta = pairwise_distances(X, Y, metric="sqeuclidean").mean()
        return 2 * delta - sigma_X - sigma_Y

    def from_precomputed(self, P: np.ndarray, idx: np.ndarray, **kwargs) -> float:
        sigma_X = P[idx, :][:, idx].mean()
        sigma_Y = P[~idx, :][:, ~idx].mean()
        delta = P[idx, :][:, ~idx].mean()
        return 2 * delta - sigma_X - sigma_Y


class MMD(AbstractDistance):
    """Linear Maximum Mean Discrepancy."""

    # Taken in parts from https://github.com/jindongwang/transferlearning/blob/master/code/distance/mmd_numpy_sklearn.py
    def __init__(self) -> None:
        super().__init__()
        self.accepts_precomputed = False

    def __call__(self, X: np.ndarray, Y: np.ndarray, kernel="linear", **kwargs) -> float:
        if kernel == "linear":
            XX = np.dot(X, X.T)
            YY = np.dot(Y, Y.T)
            XY = np.dot(X, Y.T)
        elif kernel == "rbf":
            XX = rbf_kernel(X, X, gamma=1.0)
            YY = rbf_kernel(Y, Y, gamma=1.0)
            XY = rbf_kernel(X, Y, gamma=1.0)
        elif kernel == "poly":
            XX = polynomial_kernel(X, X, degree=2, gamma=1.0, coef0=0)
            YY = polynomial_kernel(Y, Y, degree=2, gamma=1.0, coef0=0)
            XY = polynomial_kernel(X, Y, degree=2, gamma=1.0, coef0=0)
        else:
            raise ValueError(f"Kernel {kernel} not recognized.")

        return XX.mean() + YY.mean() - 2 * XY.mean()

    def from_precomputed(self, P: np.ndarray, idx: np.ndarray, **kwargs) -> float:
        raise NotImplementedError("MMD cannot be called on a pairwise distance matrix.")


class WassersteinDistance(AbstractDistance):
    """Wasserstein distance metric (solved with entropy regularized Sinkhorn)."""

    def __init__(self) -> None:
        super().__init__()
        self.accepts_precomputed = False

    def __call__(self, X: np.ndarray, Y: np.ndarray, **kwargs) -> float:
        geom = PointCloud(X, Y)
        return self.solve_ot_problem(geom, **kwargs)

    def from_precomputed(self, P: np.ndarray, idx: np.ndarray, **kwargs) -> float:
        geom = Geometry(cost_matrix=P[idx, :][:, ~idx])
        return self.solve_ot_problem(geom, **kwargs)

    def solve_ot_problem(self, geom: Geometry, **kwargs):
        ot_prob = LinearProblem(geom)
        solver = Sinkhorn()
        ot = solver(ot_prob, **kwargs)
        return ot.reg_ot_cost.item()


class EuclideanDistance(AbstractDistance):
    """Euclidean distance between pseudobulk vectors."""

    def __init__(self, aggregation_func: Callable = np.mean) -> None:
        super().__init__()
        self.accepts_precomputed = False
        self.aggregation_func = aggregation_func

    def __call__(self, X: np.ndarray, Y: np.ndarray, **kwargs) -> float:
        return np.linalg.norm(
            self.aggregation_func(X, axis=0) - self.aggregation_func(Y, axis=0),
            ord=2,
            **kwargs,
        )

    def from_precomputed(self, P: np.ndarray, idx: np.ndarray, **kwargs) -> float:
        raise NotImplementedError("EuclideanDistance cannot be called on a pairwise distance matrix.")


class MeanSquaredDistance(AbstractDistance):
    """Mean squared distance between pseudobulk vectors."""

    def __init__(self, aggregation_func: Callable = np.mean) -> None:
        super().__init__()
        self.accepts_precomputed = False
        self.aggregation_func = aggregation_func

    def __call__(self, X: np.ndarray, Y: np.ndarray, **kwargs) -> float:
        return np.linalg.norm(X.mean(axis=0) - Y.mean(axis=0), ord=2, **kwargs) ** 2 / X.shape[1]

    def from_precomputed(self, P: np.ndarray, idx: np.ndarray, **kwargs) -> float:
        raise NotImplementedError("MeanSquaredDistance cannot be called on a pairwise distance matrix.")


class MeanAbsoluteDistance(AbstractDistance):
    """Absolute (Norm-1) distance between pseudobulk vectors."""

    def __init__(self, aggregation_func: Callable = np.mean) -> None:
        super().__init__()
        self.accepts_precomputed = False
        self.aggregation_func = aggregation_func

    def __call__(self, X: np.ndarray, Y: np.ndarray, **kwargs) -> float:
        return np.linalg.norm(X.mean(axis=0) - Y.mean(axis=0), ord=1, **kwargs) / X.shape[1]

    def from_precomputed(self, P: np.ndarray, idx: np.ndarray, **kwargs) -> float:
        raise NotImplementedError("MeanAbsoluteDistance cannot be called on a pairwise distance matrix.")


class MeanPairwiseDistance(AbstractDistance):
    """Mean of the pairwise euclidean distance between two groups of cells."""

    # NOTE: This is not a metric in the mathematical sense.

    def __init__(self) -> None:
        super().__init__()
        self.accepts_precomputed = True

    def __call__(self, X: np.ndarray, Y: np.ndarray, **kwargs) -> float:
        return pairwise_distances(X, Y, **kwargs).mean()

    def from_precomputed(self, P: np.ndarray, idx: np.ndarray, **kwargs) -> float:
        return P[idx, :][:, ~idx].mean()


class PearsonDistance(AbstractDistance):
    """Pearson distance between pseudobulk vectors."""

    def __init__(self, aggregation_func: Callable = np.mean) -> None:
        super().__init__()
        self.accepts_precomputed = False
        self.aggregation_func = aggregation_func

    def __call__(self, X: np.ndarray, Y: np.ndarray, **kwargs) -> float:
        return 1 - pearsonr(self.aggregation_func(X, axis=0), self.aggregation_func(Y, axis=0))[0]

    def from_precomputed(self, P: np.ndarray, idx: np.ndarray, **kwargs) -> float:
        raise NotImplementedError("PearsonDistance cannot be called on a pairwise distance matrix.")


class SpearmanDistance(AbstractDistance):
    """Spearman distance between pseudobulk vectors."""

    def __init__(self, aggregation_func: Callable = np.mean) -> None:
        super().__init__()
        self.accepts_precomputed = False
        self.aggregation_func = aggregation_func

    def __call__(self, X: np.ndarray, Y: np.ndarray, **kwargs) -> float:
        return 1 - spearmanr(self.aggregation_func(X, axis=0), self.aggregation_func(Y, axis=0))[0]

    def from_precomputed(self, P: np.ndarray, idx: np.ndarray, **kwargs) -> float:
        raise NotImplementedError("SpearmanDistance cannot be called on a pairwise distance matrix.")


class KendallTauDistance(AbstractDistance):
    """Kendall-tau distance between pseudobulk vectors."""

    def __init__(self, aggregation_func: Callable = np.mean) -> None:
        super().__init__()
        self.accepts_precomputed = False
        self.aggregation_func = aggregation_func

    def __call__(self, X: np.ndarray, Y: np.ndarray, **kwargs) -> float:
        x, y = self.aggregation_func(X, axis=0), self.aggregation_func(Y, axis=0)
        n = len(x)
        tau_corr = kendalltau(x, y).statistic
        tau_dist = (1 - tau_corr) * n * (n - 1) / 4
        return tau_dist

    def from_precomputed(self, P: np.ndarray, idx: np.ndarray, **kwargs) -> float:
        raise NotImplementedError("KendallTauDistance cannot be called on a pairwise distance matrix.")


class CosineDistance(AbstractDistance):
    """Cosine distance between pseudobulk vectors."""

    def __init__(self, aggregation_func: Callable = np.mean) -> None:
        super().__init__()
        self.accepts_precomputed = False
        self.aggregation_func = aggregation_func

    def __call__(self, X: np.ndarray, Y: np.ndarray, **kwargs) -> float:
        return cosine(self.aggregation_func(X, axis=0), self.aggregation_func(Y, axis=0))

    def from_precomputed(self, P: np.ndarray, idx: np.ndarray, **kwargs) -> float:
        raise NotImplementedError("CosineDistance cannot be called on a pairwise distance matrix.")


class R2ScoreDistance(AbstractDistance):
    """Coefficient of determination across genes between pseudobulk vectors."""

    # NOTE: This is not a distance metric but a similarity metric.

    def __init__(self, aggregation_func: Callable = np.mean) -> None:
        super().__init__()
        self.accepts_precomputed = False
        self.aggregation_func = aggregation_func

    def __call__(self, X: np.ndarray, Y: np.ndarray, **kwargs) -> float:
        return 1 - r2_score(self.aggregation_func(X, axis=0), self.aggregation_func(Y, axis=0))

    def from_precomputed(self, P: np.ndarray, idx: np.ndarray, **kwargs) -> float:
        raise NotImplementedError("R2ScoreDistance cannot be called on a pairwise distance matrix.")


class SymmetricKLDivergence(AbstractDistance):
    """Average of symmetric KL divergence between gene distributions of two groups

    Assuming a Gaussian distribution for each gene in each group, calculates
    the KL divergence between them and averages over all genes. Repeats this ABBA to get a symmetrized distance.
    See https://en.wikipedia.org/wiki/Kullback%E2%80%93Leibler_divergence#Symmetrised_divergence.

    """

    def __init__(self) -> None:
        super().__init__()
        self.accepts_precomputed = False

    def __call__(self, X: np.ndarray, Y: np.ndarray, epsilon=1e-8, **kwargs) -> float:
        kl_all = []
        for i in range(X.shape[1]):
            x_mean, x_std = X[:, i].mean(), X[:, i].std() + epsilon
            y_mean, y_std = Y[:, i].mean(), Y[:, i].std() + epsilon
            kl = np.log(y_std / x_std) + (x_std**2 + (x_mean - y_mean) ** 2) / (2 * y_std**2) - 1 / 2
            klr = np.log(x_std / y_std) + (y_std**2 + (y_mean - x_mean) ** 2) / (2 * x_std**2) - 1 / 2
            kl_all.append(kl + klr)
        return sum(kl_all) / len(kl_all)

    def from_precomputed(self, P: np.ndarray, idx: np.ndarray, **kwargs) -> float:
        raise NotImplementedError("SymmetricKLDivergence cannot be called on a pairwise distance matrix.")


class TTestDistance(AbstractDistance):
    """Average of T test statistic between two groups assuming unequal variances"""

    def __init__(self) -> None:
        super().__init__()
        self.accepts_precomputed = False

    def __call__(self, X: np.ndarray, Y: np.ndarray, epsilon=1e-8, **kwargs) -> float:
        t_test_all = []
        n1 = X.shape[0]
        n2 = Y.shape[0]
        for i in range(X.shape[1]):
            m1, v1 = X[:, i].mean(), X[:, i].std() ** 2 * n1 / (n1 - 1) + epsilon
            m2, v2 = Y[:, i].mean(), Y[:, i].std() ** 2 * n2 / (n2 - 1) + epsilon
            vn1 = v1 / n1
            vn2 = v2 / n2
            t = (m1 - m2) / np.sqrt(vn1 + vn2)
            t_test_all.append(abs(t))
        return sum(t_test_all) / len(t_test_all)

    def from_precomputed(self, P: np.ndarray, idx: np.ndarray, **kwargs) -> float:
        raise NotImplementedError("TTestDistance cannot be called on a pairwise distance matrix.")


class KSTestDistance(AbstractDistance):
    """Average of two-sided KS test statistic between two groups"""

    def __init__(self) -> None:
        super().__init__()
        self.accepts_precomputed = False

    def __call__(self, X: np.ndarray, Y: np.ndarray, **kwargs) -> float:
        stats = []
        for i in range(X.shape[1]):
            stats.append(abs(kstest(X[:, i], Y[:, i])[0]))
        return sum(stats) / len(stats)

    def from_precomputed(self, P: np.ndarray, idx: np.ndarray, **kwargs) -> float:
        raise NotImplementedError("KSTestDistance cannot be called on a pairwise distance matrix.")


class NBLL(AbstractDistance):
    """
    Average of Log likelihood (scalar) of group B cells
    according to a NB distribution fitted over group A
    """

    def __init__(self) -> None:
        super().__init__()
        self.accepts_precomputed = False

    def __call__(self, X: np.ndarray, Y: np.ndarray, epsilon=1e-8, **kwargs) -> float:
        def _is_count_matrix(matrix, tolerance=1e-6):
            if matrix.dtype.kind == "i" or np.all(np.abs(matrix - np.round(matrix)) < tolerance):
                return True
            else:
                return False

        if not _is_count_matrix(matrix=X) or not _is_count_matrix(matrix=Y):
            raise ValueError("NBLL distance only works for raw counts.")

        @numba.jit(forceobj=True)
        def _compute_nll(y: np.ndarray, nb_params: tuple[float, float], epsilon: float) -> float:
            mu = np.exp(nb_params[0])
            theta = 1 / nb_params[1]
            eps = epsilon

            log_theta_mu_eps = np.log(theta + mu + eps)
            nll = (
                theta * (np.log(theta + eps) - log_theta_mu_eps)
                + y * (np.log(mu + eps) - log_theta_mu_eps)
                + gammaln(y + theta)
                - gammaln(theta)
                - gammaln(y + 1)
            )
            return nll.mean()

        def _process_gene(x: np.ndarray, y: np.ndarray, epsilon: float) -> float:
            try:
                nb_params = NegativeBinomialP(x, np.ones_like(x)).fit(disp=False).params
                return _compute_nll(y, nb_params, epsilon)
            except np.linalg.linalg.LinAlgError:
                if x.mean() < 10 and y.mean() < 10:
                    return 0.0
                else:
                    return np.nan  # Use NaN to indicate skipped genes

        nlls = []
        genes_skipped = 0

        for i in range(X.shape[1]):
            nll = _process_gene(X[:, i], Y[:, i], epsilon)
            if np.isnan(nll):
                genes_skipped += 1
            else:
                nlls.append(nll)

        if genes_skipped > X.shape[1] / 2:
            raise AttributeError(f"{genes_skipped} genes could not be fit, which is over half.")

        return -np.sum(nlls) / len(nlls)

    def from_precomputed(self, P: np.ndarray, idx: np.ndarray, **kwargs) -> float:
        raise NotImplementedError("NBLL cannot be called on a pairwise distance matrix.")


def _sample(X, frac=None, n=None):
    """Returns subsample of cells in format (train, test)."""
    if frac and n:
        raise ValueError("Cannot pass both frac and n.")
    if frac:
        n_cells = max(1, int(X.shape[0] * frac))
    elif n:
        n_cells = n
    else:
        raise ValueError("Must pass either `frac` or `n`.")

    rng = np.random.default_rng()
    sampled_indices = rng.choice(X.shape[0], n_cells, replace=False)
    remaining_indices = np.setdiff1d(np.arange(X.shape[0]), sampled_indices)
    return X[remaining_indices, :], X[sampled_indices, :]


class ClassifierProbaDistance(AbstractDistance):
    """Average of classification probabilites of a binary classifier.

    Assumes the first condition is control and the second is perturbed.
    Always holds out 20% of the perturbed condition.
    """

    def __init__(self) -> None:
        super().__init__()
        self.accepts_precomputed = False

    def __call__(self, X: np.ndarray, Y: np.ndarray, **kwargs) -> float:
        Y_train, Y_test = _sample(Y, frac=0.2)
        label = ["c"] * X.shape[0] + ["p"] * Y_train.shape[0]
        train = np.concatenate([X, Y_train])

        reg = LogisticRegression()
        reg.fit(train, label)
        test_labels = reg.predict_proba(Y_test)
        return np.mean(test_labels[:, 1])

    def from_precomputed(self, P: np.ndarray, idx: np.ndarray, **kwargs) -> float:
        raise NotImplementedError("ClassifierProbaDistance cannot be called on a pairwise distance matrix.")


class ClassifierClassProjection(AbstractDistance):
    """Average of 1-(classification probability of control).

    Warning: unlike all other distances, this must also take a list of categorical labels the same length as X.
    """

    def __init__(self) -> None:
        super().__init__()
        self.accepts_precomputed = False

    def __call__(self, X: np.ndarray, Y: np.ndarray, **kwargs) -> float:
        raise NotImplementedError("ClassifierClassProjection can currently only be called with onesided.")

    def onesided_distances(
        self,
        adata: AnnData,
        groupby: str,
        selected_group: str | None = None,
        groups: list[str] | None = None,
        show_progressbar: bool = True,
        n_jobs: int = -1,
        **kwargs,
    ) -> Series:
        """Unlike the parent function, all groups except the selected group are factored into the classifier.

        Similar to the parent function, the returned dataframe contains only the specified groups.
        """
        groups = adata.obs[groupby].unique() if groups is None else groups
        fct = track if show_progressbar else lambda iterable: iterable

        X = adata[adata.obs[groupby] != selected_group].X
        labels = adata[adata.obs[groupby] != selected_group].obs[groupby].values
        Y = adata[adata.obs[groupby] == selected_group].X

        reg = LogisticRegression()
        reg.fit(X, labels)
        test_probas = reg.predict_proba(Y)

        df = pd.Series(index=groups, dtype=float)

        for group in fct(groups):
            if group == selected_group:
                df.loc[group] = 0
            else:
                class_idx = list(reg.classes_).index(group)
                df.loc[group] = 1 - np.mean(test_probas[:, class_idx])
        df.index.name = groupby
        df.name = f"classifier_cp to {selected_group}"

        return df

    def from_precomputed(self, P: np.ndarray, idx: np.ndarray, **kwargs) -> float:
        raise NotImplementedError("ClassifierClassProjection cannot be called on a pairwise distance matrix.")


class MeanVarDistnDistance(AbstractDistance):
    """
    Distance betweenv mean-var distributions of gene expression.

    """

    def __init__(self) -> None:
        super().__init__()
        self.accepts_precomputed = False

    def __call__(self, X: np.ndarray, Y: np.ndarray, **kwargs) -> float:
        """
        Difference of mean-var distibutions in 2 matrices
        :param X,Y: Matrices of cells*genes, normalized and log transformed
        """

        # Get log mean & var for comparison
        def mean_var(x, log: bool = False):
            mean = np.mean(x, axis=0)
            var = np.var(x, axis=0)
            positive = mean > 0
            mean = mean[positive]
            var = var[positive]
            if log:
                mean = np.log(mean)
                var = np.log(var)
            return mean, var

        def prep_kde_data(x, y):
            return np.concatenate([x.reshape(-1, 1), y.reshape(-1, 1)], axis=1)

        def grid_points(d, n_points=100):
            # Make grid, add 1 bin on lower/upper end to get final n_points
            d_min = d.min()
            d_max = d.max()
            # Compute bin size
            d_bin = (d_max - d_min) / (n_points - 2)
            d_min = d_min - d_bin
            d_max = d_max + d_bin
            return np.arange(start=d_min + 0.5 * d_bin, stop=d_max, step=d_bin)

        def parrallel_score_samples(kde, samples, thread_count=int(0.875 * multiprocessing.cpu_count())):
            with multiprocessing.Pool(thread_count) as p:
                return np.concatenate(p.map(kde.score_samples, np.array_split(samples, thread_count)))

        def kde_eval(d, grid):
            # Kernel choice: Gaussian is too smoothing and cosine or other kernels that do not stretch out
            # can not be compared well on regions further away from the data as they are -inf
            kde = KernelDensity(bandwidth="silverman", kernel="exponential").fit(d)
            return parrallel_score_samples(kde, grid)

        mean_x, var_x = mean_var(X, log=True)
        mean_y, var_y = mean_var(Y, log=True)

        x = prep_kde_data(mean_x, var_x)
        y = prep_kde_data(mean_y, var_y)

        # Gridpoints to eval KDE on
        mean_grid = grid_points(np.concatenate([mean_x, mean_y]))
        var_grid = grid_points(np.concatenate([var_x, var_y]))
        grid = np.array(np.meshgrid(mean_grid, var_grid)).T.reshape(-1, 2)

        kde_x = kde_eval(x, grid)
        kde_y = kde_eval(y, grid)
        kde_diff = ((kde_x - kde_y) ** 2).mean()

        return kde_diff

    def from_precomputed(self, P: np.ndarray, idx: np.ndarray, **kwargs) -> float:
        raise NotImplementedError("MeanVarDistnDistance cannot be called on a pairwise distance matrix.")


class MahalanobisDistance(AbstractDistance):
    """Mahalanobis distance between pseudobulk vectors."""

    def __init__(self, aggregation_func: Callable = np.mean) -> None:
        super().__init__()
        self.accepts_precomputed = False
        self.aggregation_func = aggregation_func

    def __call__(self, X: np.ndarray, Y: np.ndarray, **kwargs) -> float:
        return mahalanobis(
            self.aggregation_func(X, axis=0),
            self.aggregation_func(Y, axis=0),
            np.linalg.inv(np.cov(X.T)),
        )

    def from_precomputed(self, P: np.ndarray, idx: np.ndarray, **kwargs) -> float:
        raise NotImplementedError("Mahalanobis cannot be called on a pairwise distance matrix.")<|MERGE_RESOLUTION|>--- conflicted
+++ resolved
@@ -137,12 +137,8 @@
         """Initialize Distance class.
 
         Args:
-<<<<<<< HEAD
-            metric: Distance metric to use. Defaults to "edistance".
-            agg_fct: Name of the aggregation function to generate pseodobulk vectors. Defaults to "mean".
-=======
             metric: Distance metric to use.
->>>>>>> af1ac515
+            agg_fct: Name of the aggregation function to generate pseodobulk vectors.
             layer_key: Name of the counts layer containing raw counts to calculate distances for.
                               Mutually exclusive with 'obsm_key'.
                               Is not used if `None`.

from __future__ import annotations

import random
import re
from typing import TYPE_CHECKING, Literal

import matplotlib.pyplot as plt
import numpy as np
import pandas as pd
import patsy
import scanpy as sc
import seaborn as sns
from anndata import AnnData
from lamin_utils import logger
from mudata import MuData

from pertpy._doc import _doc_params, doc_common_plot_args

if TYPE_CHECKING:
    from collections.abc import Sequence

    from matplotlib.axes import Axes
    from matplotlib.colors import Colormap
    from matplotlib.figure import Figure

from scipy.sparse import csr_matrix
from sklearn.metrics.pairwise import euclidean_distances


class Milo:
    """Python implementation of Milo."""

    def __init__(self):
        try:
            from rpy2.robjects import conversion, numpy2ri, pandas2ri
            from rpy2.robjects.packages import STAP, PackageNotInstalledError, importr
        except ModuleNotFoundError:
            raise ImportError("milo requires rpy2 to be installed.") from None

        try:
            importr("edgeR")
        except ImportError as e:
            raise ImportError("milo requires a valid R installation with edger installed:\n") from e

    def load(
        self,
        input: AnnData,
        feature_key: str | None = "rna",
    ) -> MuData:
        """Prepare a MuData object for subsequent processing.

        Args:
            input: AnnData
            feature_key: Key to store the cell-level AnnData object in the MuData object

        Returns:
            :class:`mudata.MuData` object with original AnnData.

        Examples:
            >>> import pertpy as pt
            >>> adata = pt.dt.bhattacherjee()
            >>> milo = pt.tl.Milo()
            >>> mdata = milo.load(adata)

        """
        mdata = MuData({feature_key: input, "milo": AnnData()})

        return mdata

    def make_nhoods(
        self,
        data: AnnData | MuData,
        neighbors_key: str | None = None,
        feature_key: str | None = "rna",
        prop: float = 0.1,
        seed: int = 0,
        copy: bool = False,
    ):
        """Randomly sample vertices on a KNN graph to define neighbourhoods of cells.

        The set of neighborhoods get refined by computing the median profile for the neighbourhood in reduced dimensional space
        and by selecting the nearest vertex to this position.
        Thus, multiple neighbourhoods may be collapsed to prevent over-sampling the graph space.

        Args:
            data: AnnData object with KNN graph defined in `obsp` or MuData object with a modality with KNN graph defined in `obsp`
            neighbors_key: The key in `adata.obsp` or `mdata[feature_key].obsp` to use as KNN graph.
                           If not specified, `make_nhoods` looks .obsp[‘connectivities’] for connectivities (default storage places for `scanpy.pp.neighbors`).
                           If specified, it looks at .obsp[.uns[neighbors_key][‘connectivities_key’]] for connectivities.
            feature_key: If input data is MuData, specify key to cell-level AnnData object.
            prop: Fraction of cells to sample for neighbourhood index search.
            seed: Random seed for cell sampling.
            copy: Determines whether a copy of the `adata` is returned.

        Returns:
            If `copy=True`, returns the copy of `adata` with the result in `.obs`, `.obsm`, and `.uns`.
            Otherwise:

            nhoods: scipy.sparse._csr.csr_matrix in `adata.obsm['nhoods']`.
            A binary matrix of cell to neighbourhood assignments. Neighbourhoods in the columns are ordered by the order of the index cell in adata.obs_names

            nhood_ixs_refined: pandas.Series in `adata.obs['nhood_ixs_refined']`.
            A boolean indicating whether a cell is an index for a neighbourhood

            nhood_kth_distance: pandas.Series in `adata.obs['nhood_kth_distance']`.
            The distance to the kth nearest neighbour for each index cell (used for SpatialFDR correction)

            nhood_neighbors_key: `adata.uns["nhood_neighbors_key"]`
            KNN graph key, used for neighbourhood construction

        Examples:
            >>> import pertpy as pt
            >>> import scanpy as sc
            >>> adata = pt.dt.bhattacherjee()
            >>> milo = pt.tl.Milo()
            >>> mdata = milo.load(adata)
            >>> sc.pp.neighbors(mdata["rna"])
            >>> milo.make_nhoods(mdata["rna"])

        """
        if isinstance(data, MuData):
            adata = data[feature_key]
        if isinstance(data, AnnData):
            adata = data
        if copy:
            adata = adata.copy()

        # Get reduced dim used for KNN graph
        if neighbors_key is None:
            try:
                use_rep = adata.uns["neighbors"]["params"]["use_rep"]
            except KeyError:
                logger.warning("Using X_pca as default embedding")
                use_rep = "X_pca"
            try:
                knn_graph = adata.obsp["connectivities"].copy()
            except KeyError:
                logger.error('No "connectivities" slot in adata.obsp -- please run scanpy.pp.neighbors(adata) first')
                raise
        else:
            try:
                use_rep = adata.uns[neighbors_key]["params"]["use_rep"]
            except KeyError:
                logger.warning("Using X_pca as default embedding")
                use_rep = "X_pca"
            knn_graph = adata.obsp[neighbors_key + "_connectivities"].copy()

        X_dimred = adata.obsm[use_rep]
        n_ixs = int(np.round(adata.n_obs * prop))
        knn_graph[knn_graph != 0] = 1
        random.seed(seed)
        random_vertices = random.sample(range(adata.n_obs), k=n_ixs)
        random_vertices.sort()
        ixs_nn = knn_graph[random_vertices, :]
        non_zero_rows = ixs_nn.nonzero()[0]
        non_zero_cols = ixs_nn.nonzero()[1]
        refined_vertices = np.empty(
            shape=[
                len(random_vertices),
            ]
        )

        for i in range(len(random_vertices)):
            nh_pos = np.median(X_dimred[non_zero_cols[non_zero_rows == i], :], 0).reshape(-1, 1)
            nn_ixs = non_zero_cols[non_zero_rows == i]
            # Find closest real point (amongst nearest neighbors)
            dists = euclidean_distances(X_dimred[non_zero_cols[non_zero_rows == i], :], nh_pos.T)
            # Update vertex index
            refined_vertices[i] = nn_ixs[dists.argmin()]

        refined_vertices = np.unique(refined_vertices.astype("int"))
        refined_vertices.sort()

        nhoods = knn_graph[:, refined_vertices]
        adata.obsm["nhoods"] = nhoods

        # Add ixs to adata
        adata.obs["nhood_ixs_random"] = adata.obs_names.isin(adata.obs_names[random_vertices])
        adata.obs["nhood_ixs_refined"] = adata.obs_names.isin(adata.obs_names[refined_vertices])
        adata.obs["nhood_ixs_refined"] = adata.obs["nhood_ixs_refined"].astype("int")
        adata.obs["nhood_ixs_random"] = adata.obs["nhood_ixs_random"].astype("int")
        adata.uns["nhood_neighbors_key"] = neighbors_key
        # Store distance to K-th nearest neighbor (used for spatial FDR correction)
        knn_dists = adata.obsp["distances"] if neighbors_key is None else adata.obsp[neighbors_key + "_distances"]

        nhood_ixs = adata.obs["nhood_ixs_refined"] == 1
        dist_mat = knn_dists[np.asarray(nhood_ixs), :]
        k_distances = dist_mat.max(1).toarray().ravel()
        adata.obs["nhood_kth_distance"] = 0
        adata.obs["nhood_kth_distance"] = adata.obs["nhood_kth_distance"].astype(float)
        adata.obs.loc[adata.obs["nhood_ixs_refined"] == 1, "nhood_kth_distance"] = k_distances

        if copy:
            return adata

    def count_nhoods(
        self,
        data: AnnData | MuData,
        sample_col: str,
        feature_key: str | None = "rna",
    ):
        """Builds a sample-level AnnData object storing the matrix of cell counts per sample per neighbourhood.

        Args:
            data: AnnData object with neighbourhoods defined in `obsm['nhoods']` or MuData object with a modality with neighbourhoods defined in `obsm['nhoods']`
            sample_col: Column in adata.obs that contains sample information
            feature_key: If input data is MuData, specify key to cell-level AnnData object.

        Returns:
            MuData object storing the original (i.e. rna) AnnData in `mudata[feature_key]`
            and the compositional anndata storing the neighbourhood cell counts in `mudata['milo']`.
            Here:
            - `mudata['milo'].obs_names` are samples (defined from `adata.obs['sample_col']`)
            - `mudata['milo'].var_names` are neighbourhoods
            - `mudata['milo'].X` is the matrix counting the number of cells from each
            sample in each neighbourhood

        Examples:
            >>> import pertpy as pt
            >>> import scanpy as sc
            >>> adata = pt.dt.bhattacherjee()
            >>> milo = pt.tl.Milo()
            >>> mdata = milo.load(adata)
            >>> sc.pp.neighbors(mdata["rna"])
            >>> milo.make_nhoods(mdata["rna"])
            >>> mdata = milo.count_nhoods(mdata, sample_col="orig.ident")

        """
        if isinstance(data, MuData):
            adata = data[feature_key]
            is_MuData = True
        if isinstance(data, AnnData):
            adata = data
            is_MuData = False
        if isinstance(adata, AnnData):
            try:
                nhoods = adata.obsm["nhoods"]
            except KeyError:
                logger.error('Cannot find "nhoods" slot in adata.obsm -- please run milopy.make_nhoods(adata)')
                raise
        # Make nhood abundance matrix
        sample_dummies = pd.get_dummies(adata.obs[sample_col])
        all_samples = sample_dummies.columns
        sample_dummies = csr_matrix(sample_dummies.values)
        nhood_count_mat = nhoods.T.dot(sample_dummies)
        sample_obs = pd.DataFrame(index=all_samples)
        sample_adata = AnnData(X=nhood_count_mat.T, obs=sample_obs)
        sample_adata.uns["sample_col"] = sample_col
        # Save nhood index info
        sample_adata.var["index_cell"] = adata.obs_names[adata.obs["nhood_ixs_refined"] == 1]
        sample_adata.var["kth_distance"] = adata.obs.loc[
            adata.obs["nhood_ixs_refined"] == 1, "nhood_kth_distance"
        ].values

        if is_MuData is True:
            data.mod["milo"] = sample_adata
            return data
        else:
            milo_mdata = MuData({feature_key: adata, "milo": sample_adata})
            return milo_mdata

    def da_nhoods(
        self,
        mdata: MuData,
        design: str,
        model_contrasts: str | None = None,
        subset_samples: list[str] | None = None,
        add_intercept: bool = True,
        feature_key: str | None = "rna",
        solver: Literal["edger", "batchglm"] = "edger",
    ):
        """Performs differential abundance testing on neighbourhoods using QLF test implementation as implemented in edgeR.

        Args:
            mdata: MuData object
            design: Formula for the test, following glm syntax from R (e.g. '~ condition').
                    Terms should be columns in `milo_mdata[feature_key].obs`.
            model_contrasts: A string vector that defines the contrasts used to perform DA testing, following glm syntax from R (e.g. "conditionDisease - conditionControl").
                             If no contrast is specified (default), then the last categorical level in condition of interest is used as the test group.
            subset_samples: subset of samples (obs in `milo_mdata['milo']`) to use for the test.
            add_intercept: whether to include an intercept in the model. If False, this is equivalent to adding + 0 in the design formula. When model_contrasts is specified, this is set to False by default.
            feature_key: If input data is MuData, specify key to cell-level AnnData object.
            solver: The solver to fit the model to. One of "edger" (requires R, rpy2 and edgeR to be installed) or "batchglm"

        Returns:
            None, modifies `milo_mdata['milo']` in place, adding the results of the DA test to `.var`:
            - `logFC` stores the log fold change in cell abundance (coefficient from the GLM)
            - `PValue` stores the p-value for the QLF test before multiple testing correction
            - `SpatialFDR` stores the p-value adjusted for multiple testing to limit the false discovery rate,
                calculated with weighted Benjamini-Hochberg procedure

        Examples:
            >>> import pertpy as pt
            >>> import scanpy as sc
            >>> adata = pt.dt.bhattacherjee()
            >>> milo = pt.tl.Milo()
            >>> mdata = milo.load(adata)
            >>> sc.pp.neighbors(mdata["rna"])
            >>> milo.make_nhoods(mdata["rna"])
            >>> mdata = milo.count_nhoods(mdata, sample_col="orig.ident")
            >>> milo.da_nhoods(mdata, design="~label")

        """
        try:
            sample_adata = mdata["milo"]
        except KeyError:
            logger.error(
                "milo_mdata should be a MuData object with two slots:"
                " feature_key and 'milo' - please run milopy.count_nhoods() first"
            )
            raise
        adata = mdata[feature_key]

        covariates = [x.strip(" ") for x in set(re.split("\\+|\\*", design.lstrip("~ ")))]

        # Add covariates used for testing to sample_adata.var
        sample_col = sample_adata.uns["sample_col"]
        try:
            sample_obs = adata.obs[covariates + [sample_col]].drop_duplicates()
        except KeyError:
            missing_cov = [x for x in covariates if x not in sample_adata.obs.columns]
            logger.warning("Covariates {c} are not columns in adata.obs".format(c=" ".join(missing_cov)))
            raise
        sample_obs = sample_obs[covariates + [sample_col]]
        sample_obs.index = sample_obs[sample_col].astype("str")

        try:
            assert sample_obs.loc[sample_adata.obs_names].shape[0] == len(sample_adata.obs_names)
        except AssertionError:
            logger.warning(
                f"Values in mdata[{feature_key}].obs[{covariates}] cannot be unambiguously assigned to each sample"
                f" -- each sample value should match a single covariate value"
            )
            raise
        sample_adata.obs = sample_obs.loc[sample_adata.obs_names]

        # Get design dataframe
        try:
            design_df = sample_adata.obs[covariates]
        except KeyError:
            missing_cov = [x for x in covariates if x not in sample_adata.obs.columns]
            logger.error(
                'Covariates {c} are not columns in adata.uns["sample_adata"].obs'.format(c=" ".join(missing_cov))
            )
            raise
        # Get count matrix
        count_mat = sample_adata.X.T.toarray()
        lib_size = count_mat.sum(0)

        # Filter out samples with zero counts
        keep_smp = lib_size > 0

        # Subset samples
        if subset_samples is not None:
            keep_smp = keep_smp & sample_adata.obs_names.isin(subset_samples)
            design_df = design_df[keep_smp]
            for i, e in enumerate(design_df.columns):
                if design_df.dtypes[i].name == "category":
                    design_df[e] = design_df[e].cat.remove_unused_categories()

        # Filter out nhoods with zero counts (they can appear after sample filtering)
        keep_nhoods = count_mat[:, keep_smp].sum(1) > 0

        if solver == "edger":
            # Set up rpy2 to run edgeR
            edgeR, limma, stats, base = self._setup_rpy2()

            import rpy2.robjects as ro
            from rpy2.robjects import numpy2ri, pandas2ri
            from rpy2.robjects.conversion import localconverter
            from rpy2.robjects.vectors import FloatVector

            # Define model matrix
            if not add_intercept or model_contrasts is not None:
                design = design + " + 0"

            desc = patsy.ModelDesc.from_formula(design)
            variables = [term.name() for term in desc.rhs_termlist]
            for var in variables:
<<<<<<< HEAD
                if var in design_df.columns and (pd.api.types.is_object_dtype(design_df[var]) or not pd.api.types.is_numeric_dtype(design_df[var])):
                    design_df.loc[:, var] = design_df[var].astype("category")

=======
                if var in design_df.columns:
                    if pd.api.types.is_object_dtype(design_df[var]) or not pd.api.types.is_numeric_dtype(
                        design_df[var]
                    ):
                        design_df.loc[:, var] = design_df[var].astype("category")
>>>>>>> 0c3cdc6f

            with localconverter(ro.default_converter + pandas2ri.converter):
                design_r = pandas2ri.py2rpy(design_df)
            formula_r = stats.formula(design)
            model = stats.model_matrix(object=formula_r, data=design_r)

            # Fit NB-GLM
            counts_filtered = count_mat[np.ix_(keep_nhoods, keep_smp)]
            lib_size_filtered = lib_size[keep_smp]
            count_mat_r = numpy2ri.py2rpy(counts_filtered)
            lib_size_r = FloatVector(lib_size_filtered)
            dge = edgeR.DGEList(counts=count_mat_r, lib_size=lib_size_r)
            dge = edgeR.calcNormFactors(dge, method="TMM")
            dge = edgeR.estimateDisp(dge, model)
            fit = edgeR.glmQLFit(dge, model, robust=True)
            # Test
            model_np = np.array(model)
            n_coef = model_np.shape[1]
            if model_contrasts is not None:
                r_str = """
                get_model_cols <- function(design_df, design){
                    m = model.matrix(object=formula(design), data=design_df)
                    return(colnames(m))
                }
                """
                from rpy2.robjects.packages import STAP

                get_model_cols = STAP(r_str, "get_model_cols")
                with localconverter(ro.default_converter + numpy2ri.converter + pandas2ri.converter):
                    model_mat_cols = get_model_cols.get_model_cols(design_df, design)
                with localconverter(ro.default_converter + pandas2ri.converter + numpy2ri.converter):
                    model_df = pandas2ri.rpy2py(model)
                model_df = pd.DataFrame(model_df)
                model_df.columns = model_mat_cols
                try:
                    with localconverter(ro.default_converter + pandas2ri.converter):
                        mod_contrast = limma.makeContrasts(contrasts=model_contrasts, levels=model_df)
                except ValueError:
                    logger.error("Model contrasts must be in the form 'A-B' or 'A+B'")
                    raise
                with localconverter(ro.default_converter + pandas2ri.converter + numpy2ri.converter):
                    res = base.as_data_frame(
                        edgeR.topTags(edgeR.glmQLFTest(fit, contrast=mod_contrast), sort_by="none", n=np.inf)
                    )
            else:
                with localconverter(ro.default_converter + numpy2ri.converter + pandas2ri.converter):
                    res = base.as_data_frame(
                        edgeR.topTags(edgeR.glmQLFTest(fit, coef=n_coef), sort_by="none", n=np.inf)
                    )
            if not isinstance(res, pd.DataFrame):
                res = pd.DataFrame(res)
            res.columns = [col.replace("table.", "") for col in res.columns]
        # Save outputs
        res.index = sample_adata.var_names[keep_nhoods]  # type: ignore
        if any(col in sample_adata.var.columns for col in res.columns):
            sample_adata.var = sample_adata.var.drop(res.columns, axis=1)
        sample_adata.var = pd.concat([sample_adata.var, res], axis=1)
        # Run Graph spatial FDR correction
        self._graph_spatial_fdr(sample_adata, neighbors_key=adata.uns["nhood_neighbors_key"])

    def annotate_nhoods(
        self,
        mdata: MuData,
        anno_col: str,
        feature_key: str | None = "rna",
    ):
        """Assigns a categorical label to neighbourhoods, based on the most frequent label among cells in each neighbourhood. This can be useful to stratify DA testing results by cell types or samples.

        Args:
            mdata: MuData object
            anno_col: Column in adata.obs containing the cell annotations to use for nhood labelling
            feature_key: If input data is MuData, specify key to cell-level AnnData object.

        Returns:
            Adds in place.
            - `milo_mdata['milo'].var["nhood_annotation"]`: assigning a label to each nhood
            - `milo_mdata['milo'].var["nhood_annotation_frac"]` stores the fraciton of cells in the neighbourhood with the assigned label
            - `milo_mdata['milo'].varm['frac_annotation']`: stores the fraction of cells from each label in each nhood
            - `milo_mdata['milo'].uns["annotation_labels"]`: stores the column names for `milo_mdata['milo'].varm['frac_annotation']`

        Examples:
            >>> import pertpy as pt
            >>> import scanpy as sc
            >>> adata = pt.dt.bhattacherjee()
            >>> milo = pt.tl.Milo()
            >>> mdata = milo.load(adata)
            >>> sc.pp.neighbors(mdata["rna"])
            >>> milo.make_nhoods(mdata["rna"])
            >>> mdata = milo.count_nhoods(mdata, sample_col="orig.ident")
            >>> milo.annotate_nhoods(mdata, anno_col="cell_type")

        """
        try:
            sample_adata = mdata["milo"]
        except KeyError:
            logger.error(
                "milo_mdata should be a MuData object with two slots: feature_key and 'milo' - please run milopy.count_nhoods(adata) first"
            )
            raise
        adata = mdata[feature_key]

        # Check value is not numeric
        if pd.api.types.is_numeric_dtype(adata.obs[anno_col]):
            raise ValueError(
                "adata.obs[anno_col] is not of categorical type - please use milopy.utils.annotate_nhoods_continuous for continuous variables"
            )

        anno_dummies = pd.get_dummies(adata.obs[anno_col])
        anno_count = adata.obsm["nhoods"].T.dot(csr_matrix(anno_dummies.values))
        anno_count_dense = anno_count.toarray()
        anno_sum = anno_count_dense.sum(1)
        anno_frac = np.divide(anno_count_dense, anno_sum[:, np.newaxis])

        anno_frac_dataframe = pd.DataFrame(anno_frac, columns=anno_dummies.columns, index=sample_adata.var_names)
        sample_adata.varm["frac_annotation"] = anno_frac_dataframe.values
        sample_adata.uns["annotation_labels"] = anno_frac_dataframe.columns
        sample_adata.uns["annotation_obs"] = anno_col
        sample_adata.var["nhood_annotation"] = anno_frac_dataframe.idxmax(1)
        sample_adata.var["nhood_annotation_frac"] = anno_frac_dataframe.max(1)

    def annotate_nhoods_continuous(self, mdata: MuData, anno_col: str, feature_key: str | None = "rna"):
        """Assigns a continuous value to neighbourhoods, based on mean cell level covariate stored in adata.obs. This can be useful to correlate DA log-foldChanges with continuous covariates such as pseudotime, gene expression scores etc...

        Args:
            mdata: MuData object
            anno_col: Column in adata.obs containing the cell annotations to use for nhood labelling
            feature_key: If input data is MuData, specify key to cell-level AnnData object.

        Returns:
            Adds in place.
            - `milo_mdata['milo'].var["nhood_{anno_col}"]`: assigning a continuous value to each nhood

        Examples:
            >>> import pertpy as pt
            >>> import scanpy as sc
            >>> adata = pt.dt.bhattacherjee()
            >>> milo = pt.tl.Milo()
            >>> mdata = milo.load(adata)
            >>> sc.pp.neighbors(mdata["rna"])
            >>> milo.make_nhoods(mdata["rna"])
            >>> mdata = milo.count_nhoods(mdata, sample_col="orig.ident")
            >>> milo.annotate_nhoods_continuous(mdata, anno_col="nUMI")
        """
        if "milo" not in mdata.mod:
            raise ValueError(
                "milo_mdata should be a MuData object with two slots: feature_key and 'milo' - please run milopy.count_nhoods(adata) first"
            )
        adata = mdata[feature_key]

        # Check value is not categorical
        if not pd.api.types.is_numeric_dtype(adata.obs[anno_col]):
            raise ValueError(
                "adata.obs[anno_col] is not of continuous type - please use milopy.utils.annotate_nhoods for categorical variables"
            )

        anno_val = adata.obsm["nhoods"].T.dot(csr_matrix(adata.obs[anno_col]).T)

        mean_anno_val = anno_val.toarray() / np.array(adata.obsm["nhoods"].T.sum(1))

        mdata["milo"].var[f"nhood_{anno_col}"] = mean_anno_val

    def add_covariate_to_nhoods_var(self, mdata: MuData, new_covariates: list[str], feature_key: str | None = "rna"):
        """Add covariate from cell-level obs to sample-level obs. These should be covariates for which a single value can be assigned to each sample.

        Args:
            mdata: MuData object
            new_covariates: columns in `milo_mdata[feature_key].obs` to add to `milo_mdata['milo'].obs`.
            feature_key: If input data is MuData, specify key to cell-level AnnData object.

        Returns:
            None, adds columns to `milo_mdata['milo']` in place

        Examples:
            >>> import pertpy as pt
            >>> import scanpy as sc
            >>> adata = pt.dt.bhattacherjee()
            >>> milo = pt.tl.Milo()
            >>> mdata = milo.load(adata)
            >>> sc.pp.neighbors(mdata["rna"])
            >>> milo.make_nhoods(mdata["rna"])
            >>> mdata = milo.count_nhoods(mdata, sample_col="orig.ident")
            >>> milo.add_covariate_to_nhoods_var(mdata, new_covariates=["label"])
        """
        try:
            sample_adata = mdata["milo"]
        except KeyError:
            logger.error(
                "milo_mdata should be a MuData object with two slots: feature_key and 'milo' - please run milopy.count_nhoods(adata) first"
            )
            raise
        adata = mdata[feature_key]

        sample_col = sample_adata.uns["sample_col"]
        covariates = list(
            set(sample_adata.obs.columns[sample_adata.obs.columns != sample_col].tolist() + new_covariates)
        )
        try:
            sample_obs = adata.obs[covariates + [sample_col]].drop_duplicates()
        except KeyError:
            missing_cov = [covar for covar in covariates if covar not in sample_adata.obs.columns]
            logger.error("Covariates {c} are not columns in adata.obs".format(c=" ".join(missing_cov)))
            raise
        sample_obs = sample_obs[covariates + [sample_col]].astype("str")
        sample_obs.index = sample_obs[sample_col]
        try:
            assert sample_obs.loc[sample_adata.obs_names].shape[0] == len(sample_adata.obs_names)
        except ValueError:
            logger.error(
                "Covariates cannot be unambiguously assigned to each sample -- each sample value should match a single covariate value"
            )
            raise
        sample_adata.obs = sample_obs.loc[sample_adata.obs_names]

    def build_nhood_graph(self, mdata: MuData, basis: str = "X_umap", feature_key: str | None = "rna"):
        """Build graph of neighbourhoods used for visualization of DA results.

        Args:
            mdata: MuData object
            basis: Name of the obsm basis to use for layout of neighbourhoods (key in `adata.obsm`).
            feature_key: If input data is MuData, specify key to cell-level AnnData object.

        Returns:
            - `milo_mdata['milo'].varp['nhood_connectivities']`: graph of overlap between neighbourhoods (i.e. no of shared cells)
            - `milo_mdata['milo'].var["Nhood_size"]`: number of cells in neighbourhoods

        Examples:
            >>> import pertpy as pt
            >>> import scanpy as sc
            >>> adata = pt.dt.bhattacherjee()
            >>> milo = pt.tl.Milo()
            >>> mdata = milo.load(adata)
            >>> sc.pp.neighbors(mdata["rna"])
            >>> sc.tl.umap(mdata["rna"])
            >>> milo.make_nhoods(mdata["rna"])
            >>> mdata = milo.count_nhoods(mdata, sample_col="orig.ident")
            >>> milo.build_nhood_graph(mdata)
        """
        adata = mdata[feature_key]
        # # Add embedding positions
        mdata["milo"].varm["X_milo_graph"] = adata[adata.obs["nhood_ixs_refined"] == 1].obsm[basis]
        # Add nhood size
        mdata["milo"].var["Nhood_size"] = np.array(adata.obsm["nhoods"].sum(0)).flatten()
        # Add adjacency graph
        mdata["milo"].varp["nhood_connectivities"] = adata.obsm["nhoods"].T.dot(adata.obsm["nhoods"])
        mdata["milo"].varp["nhood_connectivities"].setdiag(0)
        mdata["milo"].varp["nhood_connectivities"].eliminate_zeros()
        mdata["milo"].uns["nhood"] = {
            "connectivities_key": "nhood_connectivities",
            "distances_key": "",
        }

    def add_nhood_expression(self, mdata: MuData, layer: str | None = None, feature_key: str | None = "rna") -> None:
        """Calculates the mean expression in neighbourhoods of each feature.

        Args:
            mdata: MuData object
            layer: If provided, use `milo_mdata[feature_key][layer]` as expression matrix instead of `milo_mdata[feature_key].X`.
            feature_key: If input data is MuData, specify key to cell-level AnnData object.

        Returns:
            Updates adata in place to store the matrix of average expression in each neighbourhood in `milo_mdata['milo'].varm['expr']`

        Examples:
            >>> import pertpy as pt
            >>> import scanpy as sc
            >>> adata = pt.dt.bhattacherjee()
            >>> milo = pt.tl.Milo()
            >>> mdata = milo.load(adata)
            >>> sc.pp.neighbors(mdata["rna"])
            >>> milo.make_nhoods(mdata["rna"])
            >>> mdata = milo.count_nhoods(mdata, sample_col="orig.ident")
            >>> milo.add_nhood_expression(mdata)

        """
        try:
            sample_adata = mdata["milo"]
        except KeyError:
            logger.error(
                "milo_mdata should be a MuData object with two slots:"
                " feature_key and 'milo' - please run milopy.count_nhoods(adata) first"
            )
            raise
        adata = mdata[feature_key]

        # Get gene expression matrix
        if layer is None:
            X = adata.X
            expr_id = "expr"
        else:
            X = adata.layers[layer]
            expr_id = "expr_" + layer

        # Aggregate over nhoods -- taking the mean
        nhoods_X = X.T.dot(adata.obsm["nhoods"])
        nhoods_X = csr_matrix(nhoods_X / adata.obsm["nhoods"].toarray().sum(0))
        sample_adata.varm[expr_id] = nhoods_X.T

    def _setup_rpy2(
        self,
    ):
        """Set up rpy2 to run edgeR."""
        from rpy2.robjects.packages import importr

        edgeR = self._try_import_bioc_library("edgeR")
        limma = self._try_import_bioc_library("limma")
        stats = importr("stats")
        base = importr("base")

        return edgeR, limma, stats, base

    def _try_import_bioc_library(
        self,
        name: str,
    ):
        """Import R packages.

        Args:
            name (str): R packages name
        """
        from rpy2.robjects.packages import PackageNotInstalledError, importr

        try:
            _r_lib = importr(name)
            return _r_lib
        except PackageNotInstalledError:
            logger.error(f"Install Bioconductor library `{name!r}` first as `BiocManager::install({name!r}).`")
            raise

    def _graph_spatial_fdr(
        self,
        sample_adata: AnnData,
        neighbors_key: str | None = None,
    ):
        """FDR correction weighted on inverse of connectivity of neighbourhoods.

        The distance to the k-th nearest neighbor is used as a measure of connectivity.

        Args:
            sample_adata: Sample-level AnnData.
            neighbors_key: The key in `adata.obsp` to use as KNN graph.
        """
        # use 1/connectivity as the weighting for the weighted BH adjustment from Cydar
        w = 1 / sample_adata.var["kth_distance"]
        w[np.isinf(w)] = 0

        # Computing a density-weighted q-value.
        pvalues = sample_adata.var["PValue"]
        keep_nhoods = ~pvalues.isna()  # Filtering in case of test on subset of nhoods
        o = pvalues[keep_nhoods].argsort()
        pvalues = pvalues.loc[keep_nhoods].iloc[o]
        w = w.loc[keep_nhoods].iloc[o]

        adjp = np.zeros(shape=len(o))
        adjp[o] = (sum(w) * pvalues / np.cumsum(w))[::-1].cummin()[::-1]
        adjp = np.array([x if x < 1 else 1 for x in adjp])

        sample_adata.var["SpatialFDR"] = np.nan
        sample_adata.var.loc[keep_nhoods, "SpatialFDR"] = adjp

    @_doc_params(common_plot_args=doc_common_plot_args)
    def plot_nhood_graph(  # pragma: no cover # noqa: D417
        self,
        mdata: MuData,
        *,
        alpha: float = 0.1,
        min_logFC: float = 0,
        min_size: int = 10,
        plot_edges: bool = False,
        title: str = "DA log-Fold Change",
        color_map: Colormap | str | None = None,
        palette: str | Sequence[str] | None = None,
        ax: Axes | None = None,
        return_fig: bool = False,
        **kwargs,
    ) -> Figure | None:
        """Visualize DA results on abstracted graph (wrapper around sc.pl.embedding).

        Args:
            mdata: MuData object
            alpha: Significance threshold. (default: 0.1)
            min_logFC: Minimum absolute log-Fold Change to show results. If is 0, show all significant neighbourhoods.
            min_size: Minimum size of nodes in visualization. (default: 10)
            plot_edges: If edges for neighbourhood overlaps whould be plotted.
            title: Plot title.
            {common_plot_args}
            **kwargs: Additional arguments to `scanpy.pl.embedding`.

        Examples:
            >>> import pertpy as pt
            >>> import scanpy as sc
            >>> adata = pt.dt.bhattacherjee()
            >>> milo = pt.tl.Milo()
            >>> mdata = milo.load(adata)
            >>> sc.pp.neighbors(mdata["rna"])
            >>> sc.tl.umap(mdata["rna"])
            >>> milo.make_nhoods(mdata["rna"])
            >>> mdata = milo.count_nhoods(mdata, sample_col="orig.ident")
            >>> milo.da_nhoods(mdata,
            >>>            design='~label',
            >>>            model_contrasts='labelwithdraw_15d_Cocaine-labelwithdraw_48h_Cocaine')
            >>> milo.build_nhood_graph(mdata)
            >>> milo.plot_nhood_graph(mdata)

        Preview:
            .. image:: /_static/docstring_previews/milo_nhood_graph.png
        """
        nhood_adata = mdata["milo"].T.copy()

        if "Nhood_size" not in nhood_adata.obs.columns:
            raise KeyError(
                'Cannot find "Nhood_size" column in adata.uns["nhood_adata"].obs -- \
                    please run milopy.utils.build_nhood_graph(adata)'
            )

        nhood_adata.obs["graph_color"] = nhood_adata.obs["logFC"]
        nhood_adata.obs.loc[nhood_adata.obs["SpatialFDR"] > alpha, "graph_color"] = np.nan
        nhood_adata.obs["abs_logFC"] = abs(nhood_adata.obs["logFC"])
        nhood_adata.obs.loc[nhood_adata.obs["abs_logFC"] < min_logFC, "graph_color"] = np.nan

        # Plotting order - extreme logFC on top
        nhood_adata.obs.loc[nhood_adata.obs["graph_color"].isna(), "abs_logFC"] = np.nan
        ordered = nhood_adata.obs.sort_values("abs_logFC", na_position="first").index
        nhood_adata = nhood_adata[ordered]

        vmax = np.max([nhood_adata.obs["graph_color"].max(), abs(nhood_adata.obs["graph_color"].min())])
        vmin = -vmax

        fig = sc.pl.embedding(
            nhood_adata,
            "X_milo_graph",
            color="graph_color",
            cmap="RdBu_r",
            size=nhood_adata.obs["Nhood_size"] * min_size,
            edges=plot_edges,
            neighbors_key="nhood",
            sort_order=False,
            frameon=False,
            vmax=vmax,
            vmin=vmin,
            title=title,
            color_map=color_map,
            palette=palette,
            ax=ax,
            show=False,
            **kwargs,
        )

        if return_fig:
            return fig
        plt.show()
        return None

    @_doc_params(common_plot_args=doc_common_plot_args)
    def plot_nhood(  # pragma: no cover # noqa: D417
        self,
        mdata: MuData,
        ix: int,
        *,
        feature_key: str | None = "rna",
        basis: str = "X_umap",
        color_map: Colormap | str | None = None,
        palette: str | Sequence[str] | None = None,
        ax: Axes | None = None,
        return_fig: bool = False,
        **kwargs,
    ) -> Figure | None:
        """Visualize cells in a neighbourhood.

        Args:
            mdata: MuData object with feature_key slot, storing neighbourhood assignments in `mdata[feature_key].obsm['nhoods']`
            ix: index of neighbourhood to visualize
            feature_key: Key in mdata to the cell-level AnnData object.
            basis: Embedding to use for visualization.
            color_map: Colormap to use for coloring.
            palette: Color palette to use for coloring.
            ax: Axes to plot on.
            {common_plot_args}
            **kwargs: Additional arguments to `scanpy.pl.embedding`.

        Examples:
            >>> import pertpy as pt
            >>> import scanpy as sc
            >>> adata = pt.dt.bhattacherjee()
            >>> milo = pt.tl.Milo()
            >>> mdata = milo.load(adata)
            >>> sc.pp.neighbors(mdata["rna"])
            >>> sc.tl.umap(mdata["rna"])
            >>> milo.make_nhoods(mdata["rna"])
            >>> milo.plot_nhood(mdata, ix=0)

        Preview:
            .. image:: /_static/docstring_previews/milo_nhood.png
        """
        mdata[feature_key].obs["Nhood"] = mdata[feature_key].obsm["nhoods"][:, ix].toarray().ravel()
        fig = sc.pl.embedding(
            mdata[feature_key],
            basis,
            color="Nhood",
            size=30,
            title="Nhood" + str(ix),
            color_map=color_map,
            palette=palette,
            return_fig=return_fig,
            ax=ax,
            show=False,
            **kwargs,
        )

        if return_fig:
            return fig
        plt.show()
        return None

    @_doc_params(common_plot_args=doc_common_plot_args)
    def plot_da_beeswarm(  # pragma: no cover # noqa: D417
        self,
        mdata: MuData,
        *,
        feature_key: str | None = "rna",
        anno_col: str = "nhood_annotation",
        alpha: float = 0.1,
        subset_nhoods: list[str] = None,
        palette: str | Sequence[str] | dict[str, str] | None = None,
        return_fig: bool = False,
    ) -> Figure | None:
        """Plot beeswarm plot of logFC against nhood labels.

        Args:
            mdata: MuData object
            feature_key: Key in mdata to the cell-level AnnData object.
            anno_col: Column in adata.uns['nhood_adata'].obs to use as annotation. (default: 'nhood_annotation'.)
            alpha: Significance threshold. (default: 0.1)
            subset_nhoods: List of nhoods to plot. If None, plot all nhoods.
            palette: Name of Seaborn color palette for violinplots.
                     Defaults to pre-defined category colors for violinplots.
            {common_plot_args}

        Returns:
            If `return_fig` is `True`, returns the figure, otherwise `None`.

        Examples:
            >>> import pertpy as pt
            >>> import scanpy as sc
            >>> adata = pt.dt.bhattacherjee()
            >>> milo = pt.tl.Milo()
            >>> mdata = milo.load(adata)
            >>> sc.pp.neighbors(mdata["rna"])
            >>> milo.make_nhoods(mdata["rna"])
            >>> mdata = milo.count_nhoods(mdata, sample_col="orig.ident")
            >>> milo.da_nhoods(mdata, design="~label")
            >>> milo.annotate_nhoods(mdata, anno_col="cell_type")
            >>> milo.plot_da_beeswarm(mdata)

        Preview:
            .. image:: /_static/docstring_previews/milo_da_beeswarm.png
        """
        try:
            nhood_adata = mdata["milo"].T.copy()
        except KeyError:
            raise RuntimeError(
                "mdata should be a MuData object with two slots: feature_key and 'milo'. Run 'milopy.count_nhoods(adata)' first."
            ) from None

        try:
            nhood_adata.obs[anno_col]
        except KeyError:
            raise RuntimeError(
                f"Unable to find {anno_col} in mdata['milo'].var. Run 'milopy.utils.annotate_nhoods(adata, anno_col)' first"
            ) from None

        if subset_nhoods is not None:
            nhood_adata = nhood_adata[nhood_adata.obs[anno_col].isin(subset_nhoods)]

        try:
            nhood_adata.obs["logFC"]
        except KeyError:
            raise RuntimeError(
                "Unable to find 'logFC' in mdata.uns['nhood_adata'].obs. Run 'core.da_nhoods(adata)' first."
            ) from None

        sorted_annos = (
            nhood_adata.obs[[anno_col, "logFC"]].groupby(anno_col).median().sort_values("logFC", ascending=True).index
        )

        anno_df = nhood_adata.obs[[anno_col, "logFC", "SpatialFDR"]].copy()
        anno_df["is_signif"] = anno_df["SpatialFDR"] < alpha
        anno_df = anno_df[anno_df[anno_col] != "nan"]

        try:
            obs_col = nhood_adata.uns["annotation_obs"]
            if palette is None:
                palette = dict(
                    zip(
                        mdata[feature_key].obs[obs_col].cat.categories,
                        mdata[feature_key].uns[f"{obs_col}_colors"],
                        strict=False,
                    )
                )
            sns.violinplot(
                data=anno_df,
                y=anno_col,
                x="logFC",
                order=sorted_annos,
                inner=None,
                orient="h",
                palette=palette,
                linewidth=0,
                scale="width",
            )
        except BaseException:  # noqa: BLE001
            sns.violinplot(
                data=anno_df,
                y=anno_col,
                x="logFC",
                order=sorted_annos,
                inner=None,
                orient="h",
                linewidth=0,
                scale="width",
            )
        sns.stripplot(
            data=anno_df,
            y=anno_col,
            x="logFC",
            order=sorted_annos,
            size=2,
            hue="is_signif",
            palette=["grey", "black"],
            orient="h",
            alpha=0.5,
        )
        plt.legend(loc="upper left", title=f"< {int(alpha * 100)}% SpatialFDR", bbox_to_anchor=(1, 1), frameon=False)
        plt.axvline(x=0, ymin=0, ymax=1, color="black", linestyle="--")

        if return_fig:
            return plt.gcf()
        plt.show()
        return None

    @_doc_params(common_plot_args=doc_common_plot_args)
    def plot_nhood_counts_by_cond(  # pragma: no cover # noqa: D417
        self,
        mdata: MuData,
        test_var: str,
        *,
        subset_nhoods: list[str] = None,
        log_counts: bool = False,
        return_fig: bool = False,
        ax=None,
        show: bool = True,
    ) -> Figure | None:
        """Plot boxplot of cell numbers vs condition of interest.

        Args:
            mdata: MuData object storing cell level and nhood level information
            test_var: Name of column in adata.obs storing condition of interest (y-axis for boxplot)
            subset_nhoods: List of obs_names for neighbourhoods to include in plot. If None, plot all nhoods.
            log_counts: Whether to plot log1p of cell counts.
            {common_plot_args}

        Returns:
            If `return_fig` is `True`, returns the figure, otherwise `None`.
        """
        try:
            nhood_adata = mdata["milo"].T.copy()
        except KeyError:
            raise RuntimeError(
                "mdata should be a MuData object with two slots: feature_key and 'milo'. Run milopy.count_nhoods(mdata) first"
            ) from None

        if subset_nhoods is None:
            subset_nhoods = nhood_adata.obs_names

        pl_df = pd.DataFrame(nhood_adata[subset_nhoods].X.toarray(), columns=nhood_adata.var_names).melt(
            var_name=nhood_adata.uns["sample_col"], value_name="n_cells"
        )
        pl_df = pd.merge(pl_df, nhood_adata.var)
        pl_df["log_n_cells"] = np.log1p(pl_df["n_cells"])
        if not log_counts:
            sns.boxplot(data=pl_df, x=test_var, y="n_cells", color="lightblue", ax=ax)
            sns.stripplot(data=pl_df, x=test_var, y="n_cells", color="black", s=3, ax=ax)
            if ax:
                ax.set_ylabel("# cells")
            else:
                plt.ylabel("# cells")
        else:
            sns.boxplot(data=pl_df, x=test_var, y="log_n_cells", color="lightblue", ax=ax)
            sns.stripplot(data=pl_df, x=test_var, y="log_n_cells", color="black", s=3, ax=ax)
            if ax:
                ax.set_ylabel("log(# cells + 1)")
            else:
                plt.ylabel("log(# cells + 1)")

        if ax:
            ax.tick_params(axis="x", rotation=90)
            ax.set_xlabel(test_var)
        else:
            plt.xticks(rotation=90)
            plt.xlabel(test_var)

        if return_fig:
            return plt.gcf()

        if ax is None:
            plt.show()

        if return_fig:
            return plt.gcf()
        if show:
            plt.show()

        return None<|MERGE_RESOLUTION|>--- conflicted
+++ resolved
@@ -377,17 +377,9 @@
             desc = patsy.ModelDesc.from_formula(design)
             variables = [term.name() for term in desc.rhs_termlist]
             for var in variables:
-<<<<<<< HEAD
                 if var in design_df.columns and (pd.api.types.is_object_dtype(design_df[var]) or not pd.api.types.is_numeric_dtype(design_df[var])):
                     design_df.loc[:, var] = design_df[var].astype("category")
 
-=======
-                if var in design_df.columns:
-                    if pd.api.types.is_object_dtype(design_df[var]) or not pd.api.types.is_numeric_dtype(
-                        design_df[var]
-                    ):
-                        design_df.loc[:, var] = design_df[var].astype("category")
->>>>>>> 0c3cdc6f
 
             with localconverter(ro.default_converter + pandas2ri.converter):
                 design_r = pandas2ri.py2rpy(design_df)

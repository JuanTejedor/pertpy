from __future__ import annotations

import copy
from collections import OrderedDict
from typing import TYPE_CHECKING, Literal

import matplotlib.pyplot as plt
import numpy as np
import pandas as pd
import scanpy as sc
import seaborn as sns
from scanpy import get
from scanpy._settings import settings
from scanpy._utils import _check_use_raw, sanitize_anndata
from scanpy.plotting import _utils
from scanpy.tools._utils import _choose_representation
from scipy.sparse import csr_matrix, issparse, spmatrix
from sklearn.mixture import GaussianMixture

import pertpy as pt
from pertpy._doc import _doc_params, doc_common_plot_args

if TYPE_CHECKING:
    from collections.abc import Sequence

    from anndata import AnnData
    from matplotlib.axes import Axes
    from matplotlib.colors import Colormap
    from matplotlib.pyplot import Figure
    from scipy import sparse


class Mixscape:
    """Python implementation of Mixscape."""

    def __init__(self):
        pass

    def perturbation_signature(
        self,
        adata: AnnData,
        pert_key: str,
        control: str,
        ref_selection_mode: Literal["nn", "manual"] = "nn",
        split_by: str | None = None,
        n_neighbors: int = 20,
        use_rep: str | None = None,
        n_dims: int | None = 15,
        n_pcs: int | None = None,
        batch_size: int | None = None,
        copy: bool = False,
        **kwargs,
    ):
        """Calculate perturbation signature.

        The perturbation signature is calculated by subtracting the averaged mRNA expression profile of the control
        cells (selected according to `ref_selection_mode`) from the mRNA expression profile of each cell.
        The implementation resembles https://satijalab.org/seurat/reference/runmixscape. Note that in the original implementation, the
        perturbation signature is calculated on unscaled data by default and we therefore recommend to do the same.

        Args:
            adata: The annotated data object.
            pert_key: The column  of `.obs` with perturbation categories, should also contain `control`.
            control: Name of the control category from the `pert_key` column.
            ref_selection_mode: Method to select reference cells for the perturbation signature calculation. If `nn`,
                the `n_neighbors` cells from the control pool with the most similar mRNA expression profiles are selected. If `manual`,
                the control cells from the same split in `split_by` (e.g. indicating biological replicates) are used to calculate the perturbation signature.
            split_by: Provide the column `.obs` if multiple biological replicates exist to calculate
                the perturbation signature for every replicate separately.
            n_neighbors: Number of neighbors from the control to use for the perturbation signature.
            use_rep: Use the indicated representation. `'X'` or any key for `.obsm` is valid.
                If `None`, the representation is chosen automatically:
                For `.n_vars` < 50, `.X` is used, otherwise 'X_pca' is used.
                If 'X_pca' is not present, it’s computed with default parameters.
            n_dims: Number of dimensions to use from the representation to calculate the perturbation signature. If `None`, use all dimensions.
            n_pcs: If PCA representation is used, the number of principal components to compute. If `n_pcs==0` use `.X` if `use_rep is None`.
            batch_size: Size of batch to calculate the perturbation signature.
                If 'None', the perturbation signature is calcuated in the full mode, requiring more memory.
                The batched mode is very inefficient for sparse data.
            copy: Determines whether a copy of the `adata` is returned.
            **kwargs: Additional arguments for the `NNDescent` class from `pynndescent`.

        Returns:
            If `copy=True`, returns the copy of `adata` with the perturbation signature in `.layers["X_pert"]`.
            Otherwise, writes the perturbation signature directly to `.layers["X_pert"]` of the provided `adata`.

        Examples:
            Calcutate perturbation signature for each cell in the dataset:

            >>> import pertpy as pt
            >>> mdata = pt.dt.papalexi_2021()
            >>> ms_pt = pt.tl.Mixscape()
            >>> ms_pt.perturbation_signature(mdata["rna"], "perturbation", "NT", split_by="replicate")
        """
        if ref_selection_mode not in ["nn", "manual"]:
            raise ValueError("ref_selection_mode must be either 'nn' or 'manual'.")
        if ref_selection_mode == "manual" and split_by is None:
                raise ValueError("split_by must be provided if ref_selection_mode is 'manual'.")

        if copy:
            adata = adata.copy()

        adata.layers["X_pert"] = adata.X.copy()

        control_mask = adata.obs[pert_key] == control

        if ref_selection_mode == "manual":
            for split in adata.obs[split_by].unique():
                split_mask = adata.obs[split_by] == split
                control_mask_group = control_mask & split_mask
                control_mean_expr = adata.X[control_mask_group].mean(0)
                adata.layers["X_pert"][split_mask] = np.repeat(control_mean_expr.reshape(1, -1), split_mask.sum(), axis=0) - adata.layers["X_pert"][split_mask]

        else:
            if split_by is None:
                split_masks = [np.full(adata.n_obs, True, dtype=bool)]
            else:
                split_obs = adata.obs[split_by]
                split_masks = [split_obs == cat for cat in split_obs.unique()]

<<<<<<< HEAD
            representation = _choose_representation(adata, use_rep=use_rep, n_pcs=n_pcs)
            if n_dims is not None and n_dims < representation.shape[1]:
                representation = representation[:, :n_dims]
=======
        representation = _choose_representation(adata, use_rep=use_rep, n_pcs=n_pcs)
        if n_dims is not None and n_dims < representation.shape[1]:
            representation = representation[:, :n_dims]
>>>>>>> 218ccb38

            for split_mask in split_masks:
                control_mask_split = control_mask & split_mask

<<<<<<< HEAD
                R_split = representation[split_mask]
                R_control = representation[control_mask_split]
=======
            R_split = representation[split_mask]
            R_control = representation[np.asarray(control_mask_split)]
>>>>>>> 218ccb38

                from pynndescent import NNDescent

                eps = kwargs.pop("epsilon", 0.1)
                nn_index = NNDescent(R_control, **kwargs)
                indices, _ = nn_index.query(R_split, k=n_neighbors, epsilon=eps)

<<<<<<< HEAD
                X_control = np.expm1(adata.X[control_mask_split])
=======
            X_control = np.expm1(adata.X[np.asarray(control_mask_split)])
>>>>>>> 218ccb38

                n_split = split_mask.sum()
                n_control = X_control.shape[0]

                if batch_size is None:
                    col_indices = np.ravel(indices)
                    row_indices = np.repeat(np.arange(n_split), n_neighbors)

<<<<<<< HEAD
                    neigh_matrix = csr_matrix(
                        (np.ones_like(col_indices, dtype=np.float64), (row_indices, col_indices)),
                        shape=(n_split, n_control),
                    )
                    neigh_matrix /= n_neighbors
                    adata.layers["X_pert"][split_mask] = np.log1p(neigh_matrix @ X_control) - adata.layers["X_pert"][split_mask]
                else:
                    is_sparse = issparse(X_control)
                    split_indices = np.where(split_mask)[0]
                    for i in range(0, n_split, batch_size):
                        size = min(i + batch_size, n_split)
                        select = slice(i, size)
=======
                neigh_matrix = csr_matrix(
                    (np.ones_like(col_indices, dtype=np.float64), (row_indices, col_indices)),
                    shape=(n_split, n_control),
                )
                neigh_matrix /= n_neighbors
                adata.layers["X_pert"][split_mask] = np.log1p(neigh_matrix @ X_control) - adata.layers["X_pert"][split_mask]
            else:
                is_sparse = issparse(X_control)
                split_indices = np.where(split_mask)[0]
                for i in range(0, n_split, batch_size):
                    size = min(i + batch_size, n_split)
                    select = slice(i, size)
>>>>>>> 218ccb38

                        batch = np.ravel(indices[select])
                        split_batch = split_indices[select]

                        size = size - i

                        # sparse is very slow
                        means_batch = X_control[batch]
                        means_batch = means_batch.toarray() if is_sparse else means_batch
                        means_batch = means_batch.reshape(size, n_neighbors, -1).mean(1)

<<<<<<< HEAD
                        adata.layers["X_pert"][split_batch] = np.log1p(means_batch) - adata.layers["X_pert"][split_batch]
=======
                    adata.layers["X_pert"][split_batch] = np.log1p(means_batch) - adata.layers["X_pert"][split_batch]
>>>>>>> 218ccb38

        if copy:
            return adata

    def mixscape(
        self,
        adata: AnnData,
        labels: str,
        control: str,
        new_class_name: str | None = "mixscape_class",
        min_de_genes: int | None = 5,
        layer: str | None = None,
        logfc_threshold: float | None = 0.25,
        iter_num: int | None = 10,
        split_by: str | None = None,
        pval_cutoff: float | None = 5e-2,
        perturbation_type: str | None = "KO",
            random_state: int | None = 0,
        copy: bool | None = False,
    ):
        """Identify perturbed and non-perturbed gRNA expressing cells that accounts for multiple treatments/conditions/chemical perturbations.

<<<<<<< HEAD
        The implementation resembles https://satijalab.org/seurat/reference/runmixscape.
=======
        The implementation resembles https://satijalab.org/seurat/reference/runmixscape. Note that in the original implementation, the
        perturbation signature is calculated on unscaled data by default and we therefore recommend to do the same.
>>>>>>> 218ccb38

        Args:
            adata: The annotated data object.
            labels: The column of `.obs` with target gene labels.
            control: Control category from the `pert_key` column.
            new_class_name: Name of mixscape classification to be stored in `.obs`.
            min_de_genes: Required number of genes that are differentially expressed for method to separate perturbed and non-perturbed cells.
            layer: Key from adata.layers whose value will be used to perform tests on. Default is using `.layers["X_pert"]`.
            logfc_threshold: Limit testing to genes which show, on average, at least X-fold difference (log-scale) between the two groups of cells (default: 0.25).
            iter_num: Number of normalmixEM iterations to run if convergence does not occur.
            split_by: Provide the column `.obs` if multiple biological replicates exist to calculate
                    the perturbation signature for every replicate separately.
            pval_cutoff: P-value cut-off for selection of significantly DE genes.
            perturbation_type: specify type of CRISPR perturbation expected for labeling mixscape classifications.
            random_state: Random seed for the GaussianMixture model.
            copy: Determines whether a copy of the `adata` is returned.

        Returns:
            If `copy=True`, returns the copy of `adata` with the classification result in `.obs`.
            Otherwise, writes the results directly to `.obs` of the provided `adata`.

            - mixscape_class: pandas.Series (`adata.obs['mixscape_class']`).
              Classification result with cells being either classified as perturbed (KO, by default) or non-perturbed (NP) based on their target gene class.

            - mixscape_class_global: pandas.Series (`adata.obs['mixscape_class_global']`).
              Global classification result (perturbed, NP or NT).

            - mixscape_class_p_ko: pandas.Series (`adata.obs['mixscape_class_p_ko']`).
              Posterior probabilities used to determine if a cell is KO (default).
              Name of this item will change to match perturbation_type parameter setting. (>0.5) or NP.

        Examples:
            Calcutate perturbation signature for each cell in the dataset:

            >>> import pertpy as pt
            >>> mdata = pt.dt.papalexi_2021()
            >>> ms_pt = pt.tl.Mixscape()
            >>> ms_pt.perturbation_signature(mdata["rna"], "perturbation", "NT", "replicate")
            >>> ms_pt.mixscape(adata=mdata["rna"], control="NT", labels="gene_target", layer="X_pert")
        """
        if copy:
            adata = adata.copy()

        if split_by is None:
            split_masks = [np.full(adata.n_obs, True, dtype=bool)]
            categories = ["all"]
        else:
            split_obs = adata.obs[split_by]
            categories = split_obs.unique()
            split_masks = [split_obs == category for category in categories]

        perturbation_markers = self._get_perturbation_markers(
            adata, split_masks, categories, labels, control, layer, pval_cutoff, min_de_genes, logfc_threshold
        )

        adata_comp = adata
        if layer is not None:
            X = adata_comp.layers[layer]
        else:
            try:
                X = adata_comp.layers["X_pert"]
            except KeyError:
                raise KeyError(
                    "No 'X_pert' found in .layers! Please run perturbation_signature first to calculate perturbation signature!"
                ) from None
        # initialize return variables
        adata.obs[f"{new_class_name}_p_{perturbation_type.lower()}"] = 0
        adata.obs[new_class_name] = adata.obs[labels].astype(str)
        adata.obs[f"{new_class_name}_global"] = np.empty(
            [
                adata.n_obs,
            ],
            dtype=np.object_,
        )
        gv_list: dict[str, dict] = {}
        for split, split_mask in enumerate(split_masks):
            category = categories[split]
            genes = list(set(adata[split_mask].obs[labels]).difference([control]))
            for gene in genes:
                post_prob = 0
                orig_guide_cells = (adata.obs[labels] == gene) & split_mask
                orig_guide_cells_index = list(orig_guide_cells.index[orig_guide_cells])
                nt_cells = (adata.obs[labels] == control) & split_mask
                all_cells = orig_guide_cells | nt_cells

                if len(perturbation_markers[(category, gene)]) == 0:
                    adata.obs.loc[orig_guide_cells, new_class_name] = f"{gene} NP"
                else:
                    de_genes = perturbation_markers[(category, gene)]
                    de_genes_indices = self._get_column_indices(adata, list(de_genes))
                    dat = X[np.asarray(all_cells)][:, de_genes_indices]
                    converged = False
                    n_iter = 0
                    old_classes = adata.obs[labels][all_cells]
                    while not converged and n_iter < iter_num:
                        # Get all cells in current split&Gene
                        guide_cells = (adata.obs[labels] == gene) & split_mask
                        # get average value for each gene over all selected cells
                        # all cells in current split&Gene minus all NT cells in current split
                        # Each row is for each cell, each column is for each gene, get mean for each column
                        vec = np.mean(X[np.asarray(guide_cells)][:, de_genes_indices], axis=0) - np.mean(
                            X[np.asarray(nt_cells)][:, de_genes_indices], axis=0
                        )
                        # project cells onto the perturbation vector
                        if isinstance(dat, spmatrix):
                            pvec = np.sum(np.multiply(dat.toarray(), vec), axis=1) / np.sum(np.multiply(vec, vec))
                        else:
                            pvec = np.sum(np.multiply(dat, vec), axis=1) / np.sum(np.multiply(vec, vec))
                        pvec = pd.Series(np.asarray(pvec).flatten(), index=list(all_cells.index[all_cells]))
                        if n_iter == 0:
                            gv = pd.DataFrame(columns=["pvec", labels])
                            gv["pvec"] = pvec
                            gv[labels] = control
                            gv.loc[guide_cells, labels] = gene
                            if gene not in gv_list.keys():
                                gv_list[gene] = {}
                            gv_list[gene][category] = gv

                        guide_norm = self._define_normal_mixscape(pvec[guide_cells])
                        nt_norm = self._define_normal_mixscape(pvec[nt_cells])
                        means_init = np.array([[nt_norm[0]], [guide_norm[0]]])
                        precisions_init = np.array([nt_norm[1], guide_norm[1]])
                        mm = GaussianMixture(
                            n_components=2,
                            covariance_type="spherical",
                            means_init=means_init,
                            precisions_init=precisions_init,
                            random_state=random_state,
                        ).fit(np.asarray(pvec).reshape(-1, 1))
                        probabilities = mm.predict_proba(np.array(pvec[orig_guide_cells_index]).reshape(-1, 1))
                        lik_ratio = probabilities[:, 0] / probabilities[:, 1]
                        post_prob = 1 / (1 + lik_ratio)
                        # based on the posterior probability, assign cells to the two classes
                        adata.obs.loc[
                            [orig_guide_cells_index[cell] for cell in np.where(post_prob > 0.5)[0]], new_class_name
                        ] = gene
                        adata.obs.loc[
                            [orig_guide_cells_index[cell] for cell in np.where(post_prob <= 0.5)[0]], new_class_name
                        ] = f"{gene} NP"
                        if sum(adata.obs[new_class_name][split_mask] == gene) < min_de_genes:
                            adata.obs.loc[guide_cells, new_class_name] = "NP"
                            converged = True
                        if adata.obs[new_class_name][all_cells].equals(old_classes):
                            converged = True
                        old_classes = adata.obs[new_class_name][all_cells]
                        n_iter += 1

                    adata.obs.loc[(adata.obs[new_class_name] == gene) & split_mask, new_class_name] = (
                        f"{gene} {perturbation_type}"
                    )

                adata.obs[f"{new_class_name}_global"] = [a.split(" ")[-1] for a in adata.obs[new_class_name]]
                adata.obs.loc[orig_guide_cells_index, f"{new_class_name}_p_{perturbation_type.lower()}"] = np.round(
                    post_prob
                ).astype("int64")
        adata.uns["mixscape"] = gv_list

        if copy:
            return adata

    def lda(
        self,
        adata: AnnData,
        labels: str,
        control: str,
        mixscape_class_global: str | None = "mixscape_class_global",
        layer: str | None = None,
        n_comps: int | None = 10,
        min_de_genes: int | None = 5,
        logfc_threshold: float | None = 0.25,
        split_by: str | None = None,
        pval_cutoff: float | None = 5e-2,
        perturbation_type: str | None = "KO",
        copy: bool | None = False,
    ):
        """Linear Discriminant Analysis on pooled CRISPR screen data. Requires `pt.tl.mixscape()` to be run first.

        Args:
            adata: The annotated data object.
            labels: The column of `.obs` with target gene labels.
            control: Control category from the `pert_key` column.
            mixscape_class_global: The column of `.obs` with mixscape global classification result (perturbed, NP or NT).
            layer: Key from `adata.layers` whose value will be used to perform tests on.
            control: Control category from the `pert_key` column.
            n_comps: Number of principal components to use.
            min_de_genes: Required number of genes that are differentially expressed for method to separate perturbed and non-perturbed cells.
            logfc_threshold: Limit testing to genes which show, on average, at least X-fold difference (log-scale) between the two groups of cells.
            split_by: Provide the column `.obs` if multiple biological replicates exist to calculate
            pval_cutoff: P-value cut-off for selection of significantly DE genes.
            perturbation_type: Specify type of CRISPR perturbation expected for labeling mixscape classifications.
            copy: Determines whether a copy of the `adata` is returned.

        Returns:
            If `copy=True`, returns the copy of `adata` with the LDA result in `.uns`.
            Otherwise, writes the results directly to `.uns` of the provided `adata`.

            mixscape_lda: numpy.ndarray (`adata.uns['mixscape_lda']`).
            LDA result.

        Examples:
            Use LDA dimensionality reduction to visualize the perturbation effects:

            >>> import pertpy as pt
            >>> mdata = pt.dt.papalexi_2021()
            >>> ms_pt = pt.tl.Mixscape()
            >>> ms_pt.perturbation_signature(mdata["rna"], "perturbation", "NT", "replicate")
            >>> ms_pt.mixscape(adata=mdata["rna"], control="NT", labels="gene_target", layer="X_pert")
            >>> ms_pt.lda(adata=mdata["rna"], control="NT", labels="gene_target", layer="X_pert")
        """
        if copy:
            adata = adata.copy()
        from sklearn.discriminant_analysis import LinearDiscriminantAnalysis

        if mixscape_class_global not in adata.obs:
            raise ValueError("Please run `pt.tl.mixscape` first.")
        if split_by is None:
            split_masks = [np.full(adata.n_obs, True, dtype=bool)]
            categories = ["all"]
        else:
            split_obs = adata.obs[split_by]
            categories = split_obs.unique()
            split_masks = [split_obs == category for category in categories]

        mixscape_identifier = pt.tl.Mixscape()
        # determine gene sets across all splits/groups through differential gene expression
        perturbation_markers = mixscape_identifier._get_perturbation_markers(
            adata=adata,
            split_masks=split_masks,
            categories=categories,
            labels=labels,
            control=control,
            layer=layer,
            pval_cutoff=pval_cutoff,
            min_de_genes=min_de_genes,
            logfc_threshold=logfc_threshold,
        )
        adata_subset = adata[
            (adata.obs[mixscape_class_global] == perturbation_type) | (adata.obs[mixscape_class_global] == control)
        ].copy()
        projected_pcs: dict[str, np.ndarray] = {}
        # performs PCA on each mixscape class separately and projects each subspace onto all cells in the data.
        for _, (key, value) in enumerate(perturbation_markers.items()):
            if len(value) == 0:
                continue
            else:
                gene_subset = adata_subset[
                    (adata_subset.obs[labels] == key[1]) | (adata_subset.obs[labels] == control)
                ].copy()
                sc.pp.scale(gene_subset)
                sc.tl.pca(gene_subset, n_comps=n_comps)
                sc.pp.neighbors(gene_subset)
                # projects each subspace onto all cells in the data.
                sc.tl.ingest(adata=adata_subset, adata_ref=gene_subset, embedding_method="pca")
                projected_pcs[key[1]] = adata_subset.obsm["X_pca"]
        # concatenate all pcs into a single matrix.
        for index, (_, value) in enumerate(projected_pcs.items()):
            if index == 0:
                projected_pcs_array = value
            else:
                projected_pcs_array = np.concatenate((projected_pcs_array, value), axis=1)

        clf = LinearDiscriminantAnalysis(n_components=len(np.unique(adata_subset.obs[labels])) - 1)
        clf.fit(projected_pcs_array, adata_subset.obs[labels])
        cell_embeddings = clf.transform(projected_pcs_array)
        adata.uns["mixscape_lda"] = cell_embeddings

        if copy:
            return adata

    def _get_perturbation_markers(
        self,
        adata: AnnData,
        split_masks: list[np.ndarray],
        categories: list[str],
        labels: str,
        control: str,
        layer: str,
        pval_cutoff: float,
        min_de_genes: float,
        logfc_threshold: float,
    ) -> dict[tuple, np.ndarray]:
        """Determine gene sets across all splits/groups through differential gene expression

        Args:
            adata: :class:`~anndata.AnnData` object
            col_names: Column names to extract the indices for

        Returns:
            Set of column indices.
        """
        perturbation_markers: dict[tuple, np.ndarray] = {}  # type: ignore
        for split, split_mask in enumerate(split_masks):
            category = categories[split]
            # get gene sets for each split
            genes = list(set(adata[split_mask].obs[labels]).difference([control]))
            adata_split = adata[split_mask].copy()
            # find top DE genes between cells with targeting and non-targeting gRNAs
            sc.tl.rank_genes_groups(
                adata_split,
                layer=layer,
                groupby=labels,
                groups=genes,
                reference=control,
                method="t-test",
                use_raw=False,
            )
            # get DE genes for each gene
            for gene in genes:
                logfc_threshold_mask = adata_split.uns["rank_genes_groups"]["logfoldchanges"][gene] >= logfc_threshold
                de_genes = adata_split.uns["rank_genes_groups"]["names"][gene][logfc_threshold_mask]
                pvals_adj = adata_split.uns["rank_genes_groups"]["pvals_adj"][gene][logfc_threshold_mask]
                de_genes = de_genes[pvals_adj < pval_cutoff]
                if len(de_genes) < min_de_genes:
                    de_genes = np.array([])
                perturbation_markers[(category, gene)] = de_genes

        return perturbation_markers

    def _get_column_indices(self, adata, col_names):
        if isinstance(col_names, str):  # pragma: no cover
            col_names = [col_names]

        indices = []
        for idx, col in enumerate(adata.var_names):
            if col in col_names:
                indices.append(idx)

        return indices

    def _define_normal_mixscape(self, X: np.ndarray | sparse.spmatrix | pd.DataFrame | None) -> list[float]:
        """Calculates the mean and standard deviation of a matrix.

        Args:
            X: The matrix to calculate the properties for.

        Returns:
            Mean and standard deviation of the matrix.
        """
        mu = X.mean()
        sd = X.std()

        return [mu, sd]

    @_doc_params(common_plot_args=doc_common_plot_args)
    def plot_barplot(  # pragma: no cover
        self,
        adata: AnnData,
        guide_rna_column: str,
        *,
        mixscape_class_global: str = "mixscape_class_global",
        axis_text_x_size: int = 8,
        axis_text_y_size: int = 6,
        axis_title_size: int = 8,
        legend_title_size: int = 8,
        legend_text_size: int = 8,
        legend_bbox_to_anchor: tuple[float, float] = None,
        figsize: tuple[float, float] = (25, 25),
        show: bool = True,
        return_fig: bool = False,
    ) -> Figure | None:
        """Barplot to visualize perturbation scores calculated by the `mixscape` function.

        Args:
            adata: The annotated data object.
            guide_rna_column: The column of `.obs` with guide RNA labels. The target gene labels.
                              The format must be <gene_target>g<#>. Examples are 'STAT2g1' and 'ATF2g1'.
            mixscape_class_global: The column of `.obs` with mixscape global classification result (perturbed, NP or NT).
            axis_text_x_size: Size of the x-axis text.
            axis_text_y_size: Size of the y-axis text.
            axis_title_size: Size of the axis title.
            legend_title_size: Size of the legend title.
            legend_text_size: Size of the legend text.
            legend_bbox_to_anchor: The bbox that the legend will be anchored.
            figsize: The size of the figure.
            {common_plot_args}

        Returns:
            If `return_fig` is `True`, returns the figure, otherwise `None`.

        Examples:
            >>> import pertpy as pt
            >>> mdata = pt.dt.papalexi_2021()
            >>> ms_pt = pt.tl.Mixscape()
            >>> ms_pt.perturbation_signature(mdata["rna"], "perturbation", "NT", "replicate")
            >>> ms_pt.mixscape(adata=mdata["rna"], control="NT", labels="gene_target", layer="X_pert")
            >>> ms_pt.plot_barplot(mdata["rna"], guide_rna_column="NT")

        Preview:
            .. image:: /_static/docstring_previews/mixscape_barplot.png
        """
        if mixscape_class_global not in adata.obs:
            raise ValueError("Please run the `mixscape` function first.")
        count = pd.crosstab(index=adata.obs[mixscape_class_global], columns=adata.obs[guide_rna_column])
        all_cells_percentage = pd.melt(count / count.sum(), ignore_index=False).reset_index()
        KO_cells_percentage = all_cells_percentage[all_cells_percentage[mixscape_class_global] == "KO"]
        KO_cells_percentage = KO_cells_percentage.sort_values("value", ascending=False)

        new_levels = KO_cells_percentage[guide_rna_column]
        all_cells_percentage[guide_rna_column] = pd.Categorical(
            all_cells_percentage[guide_rna_column], categories=new_levels, ordered=False
        )
        all_cells_percentage[mixscape_class_global] = pd.Categorical(
            all_cells_percentage[mixscape_class_global], categories=["NT", "NP", "KO"], ordered=False
        )
        all_cells_percentage["gene"] = all_cells_percentage[guide_rna_column].str.rsplit("g", expand=True)[0]
        all_cells_percentage["guide_number"] = all_cells_percentage[guide_rna_column].str.rsplit("g", expand=True)[1]
        all_cells_percentage["guide_number"] = "g" + all_cells_percentage["guide_number"]
        NP_KO_cells = all_cells_percentage[all_cells_percentage["gene"] != "NT"]

        color_mapping = {"KO": "salmon", "NP": "lightgray", "NT": "grey"}
        unique_genes = NP_KO_cells["gene"].unique()
        fig, axs = plt.subplots(int(len(unique_genes) / 5), 5, figsize=figsize, sharey=True)
        for i, gene in enumerate(unique_genes):
            ax = axs[int(i / 5), i % 5]
            grouped_df = (
                NP_KO_cells[NP_KO_cells["gene"] == gene]
                .groupby(["guide_number", "mixscape_class_global"], observed=False)["value"]
                .sum()
                .unstack()
            )
            grouped_df.plot(
                kind="bar",
                stacked=True,
                color=[color_mapping[col] for col in grouped_df.columns],
                ax=ax,
                width=0.8,
                legend=False,
            )
            ax.set_title(gene, bbox={"facecolor": "white", "edgecolor": "black", "pad": 1}, fontsize=axis_title_size)
            ax.set(xlabel="sgRNA", ylabel="% of cells")
            sns.despine(ax=ax, top=True, right=True, left=False, bottom=False)
            ax.set_xticks(ax.get_xticks(), ax.get_xticklabels(), rotation=0, ha="right", fontsize=axis_text_x_size)
            ax.set_yticks(ax.get_yticks(), ax.get_yticklabels(), rotation=0, fontsize=axis_text_y_size)
            ax.legend(
                title="Mixscape Class",
                loc="center right",
                bbox_to_anchor=legend_bbox_to_anchor,
                frameon=True,
                fontsize=legend_text_size,
                title_fontsize=legend_title_size,
            )

        fig.subplots_adjust(right=0.8)
        fig.subplots_adjust(hspace=0.5, wspace=0.5)
        plt.tight_layout()

        if show:
            plt.show()
        if return_fig:
            return fig
        return None

    @_doc_params(common_plot_args=doc_common_plot_args)
    def plot_heatmap(  # pragma: no cover
        self,
        adata: AnnData,
        labels: str,
        target_gene: str,
        control: str,
        *,
        layer: str | None = None,
        method: str | None = "wilcoxon",
        subsample_number: int | None = 900,
        vmin: float | None = -2,
        vmax: float | None = 2,
        show: bool = True,
        return_fig: bool = False,
        **kwds,
    ) -> Figure | None:
        """Heatmap plot using mixscape results. Requires `pt.tl.mixscape()` to be run first.

        Args:
            adata: The annotated data object.
            labels: The column of `.obs` with target gene labels.
            target_gene: Target gene name to visualize heatmap for.
            control: Control category from the `pert_key` column.
            layer: Key from `adata.layers` whose value will be used to perform tests on.
            method: The default method is 'wilcoxon', see `method` parameter in `scanpy.tl.rank_genes_groups` for more options.
            subsample_number: Subsample to this number of observations.
            vmin: The value representing the lower limit of the color scale. Values smaller than vmin are plotted with the same color as vmin.
            vmax: The value representing the upper limit of the color scale. Values larger than vmax are plotted with the same color as vmax.
            {common_plot_args}
            **kwds: Additional arguments to `scanpy.pl.rank_genes_groups_heatmap`.

        Returns:
            If `return_fig` is `True`, returns the figure, otherwise `None`.

        Examples:
            >>> import pertpy as pt
            >>> mdata = pt.dt.papalexi_2021()
            >>> ms_pt = pt.tl.Mixscape()
            >>> ms_pt.perturbation_signature(mdata["rna"], "perturbation", "NT", "replicate")
            >>> ms_pt.mixscape(adata=mdata["rna"], control="NT", labels="gene_target", layer="X_pert")
            >>> ms_pt.plot_heatmap(
            ...     adata=mdata["rna"], labels="gene_target", target_gene="IFNGR2", layer="X_pert", control="NT"
            ... )

        Preview:
            .. image:: /_static/docstring_previews/mixscape_heatmap.png
        """
        if "mixscape_class" not in adata.obs:
            raise ValueError("Please run `pt.tl.mixscape` first.")
        adata_subset = adata[(adata.obs[labels] == target_gene) | (adata.obs[labels] == control)].copy()
        sc.tl.rank_genes_groups(adata_subset, layer=layer, groupby=labels, method=method)
        sc.pp.scale(adata_subset, max_value=vmax)
        sc.pp.subsample(adata_subset, n_obs=subsample_number)

        fig = sc.pl.rank_genes_groups_heatmap(
            adata_subset,
            groupby="mixscape_class",
            vmin=vmin,
            vmax=vmax,
            n_genes=20,
            groups=["NT"],
            show=False,
            **kwds,
        )

        if show:
            plt.show()
        if return_fig:
            return fig
        return None

    @_doc_params(common_plot_args=doc_common_plot_args)
    def plot_perturbscore(  # pragma: no cover
        self,
        adata: AnnData,
        labels: str,
        target_gene: str,
        *,
        mixscape_class: str = "mixscape_class",
        color: str = "orange",
        palette: dict[str, str] = None,
        split_by: str = None,
        before_mixscape: bool = False,
        perturbation_type: str = "KO",
        show: bool = True,
        return_fig: bool = False,
    ) -> Figure | None:
        """Density plots to visualize perturbation scores calculated by the `pt.tl.mixscape` function.

        Requires `pt.tl.mixscape` to be run first.

        https://satijalab.org/seurat/reference/plotperturbscore

        Args:
            adata: The annotated data object.
            labels: The column of `.obs` with target gene labels.
            target_gene: Target gene name to visualize perturbation scores for.
            mixscape_class: The column of `.obs` with mixscape classifications.
            color: Specify color of target gene class or knockout cell class. For control non-targeting and non-perturbed cells, colors are set to different shades of grey.
            palette: Optional full color palette to overwrite all colors.
            split_by: Provide the column `.obs` if multiple biological replicates exist to calculate
                      the perturbation signature for every replicate separately.
            before_mixscape: Option to split densities based on mixscape classification (default) or original target gene classification.
                             Default is set to NULL and plots cells by original class ID.
            perturbation_type: Specify type of CRISPR perturbation expected for labeling mixscape classifications.
            {common_plot_args}

        Returns:
            If `return_fig` is `True`, returns the figure, otherwise `None`.

        Examples:
            Visualizing the perturbation scores for the cells in a dataset:

            >>> import pertpy as pt
            >>> mdata = pt.dt.papalexi_2021()
            >>> ms_pt = pt.tl.Mixscape()
            >>> ms_pt.perturbation_signature(mdata["rna"], "perturbation", "NT", "replicate")
            >>> ms_pt.mixscape(adata=mdata["rna"], control="NT", labels="gene_target", layer="X_pert")
            >>> ms_pt.plot_perturbscore(adata=mdata["rna"], labels="gene_target", target_gene="IFNGR2", color="orange")

        Preview:
            .. image:: /_static/docstring_previews/mixscape_perturbscore.png
        """
        if "mixscape" not in adata.uns:
            raise ValueError("Please run the `mixscape` function first.")
        perturbation_score = None
        for key in adata.uns["mixscape"][target_gene].keys():
            perturbation_score_temp = adata.uns["mixscape"][target_gene][key]
            perturbation_score_temp["name"] = key
            if perturbation_score is None:
                perturbation_score = copy.deepcopy(perturbation_score_temp)
            else:
                perturbation_score = pd.concat([perturbation_score, perturbation_score_temp])
        perturbation_score["mix"] = adata.obs[mixscape_class][perturbation_score.index]
        gd = list(set(perturbation_score[labels]).difference({target_gene}))[0]

        # If before_mixscape is True, split densities based on original target gene classification
        if before_mixscape is True:
            palette = {gd: "#7d7d7d", target_gene: color}
            plot_dens = sns.kdeplot(data=perturbation_score, x="pvec", hue=labels, fill=False, common_norm=False)
            top_r = max(plot_dens.get_lines()[cond].get_data()[1].max() for cond in range(len(plot_dens.get_lines())))
            plt.close()
            perturbation_score["y_jitter"] = perturbation_score["pvec"]
            rng = np.random.default_rng()
            perturbation_score.loc[perturbation_score[labels] == gd, "y_jitter"] = rng.uniform(
                low=0.001, high=top_r / 10, size=sum(perturbation_score[labels] == gd)
            )
            perturbation_score.loc[perturbation_score[labels] == target_gene, "y_jitter"] = rng.uniform(
                low=-top_r / 10, high=0, size=sum(perturbation_score[labels] == target_gene)
            )
            # If split_by is provided, split densities based on the split_by
            if split_by is not None:
                sns.set_theme(style="whitegrid")
                g = sns.FacetGrid(
                    data=perturbation_score, col=split_by, hue=split_by, palette=palette, height=5, sharey=False
                )
                g.map(sns.kdeplot, "pvec", fill=True, common_norm=False, palette=palette)
                g.map(sns.scatterplot, "pvec", "y_jitter", s=10, alpha=0.5, palette=palette)
                g.set_axis_labels("Perturbation score", "Cell density")
                g.add_legend(title=split_by, fontsize=14, title_fontsize=16)
                g.despine(left=True)

            # If split_by is not provided, create a single plot
            else:
                sns.set_theme(style="whitegrid")
                sns.kdeplot(
                    data=perturbation_score, x="pvec", hue="gene_target", fill=True, common_norm=False, palette=palette
                )
                sns.scatterplot(
                    data=perturbation_score, x="pvec", y="y_jitter", hue="gene_target", palette=palette, s=10, alpha=0.5
                )
                plt.xlabel("Perturbation score", fontsize=16)
                plt.ylabel("Cell density", fontsize=16)
                plt.title("Density Plot", fontsize=18)
                plt.legend(title="gene_target", title_fontsize=14, fontsize=12)
                sns.despine()

        # If before_mixscape is False, split densities based on mixscape classifications
        else:
            if palette is None:
                palette = {gd: "#7d7d7d", f"{target_gene} NP": "#c9c9c9", f"{target_gene} {perturbation_type}": color}
            plot_dens = sns.kdeplot(data=perturbation_score, x="pvec", hue=labels, fill=False, common_norm=False)
            top_r = max(plot_dens.get_lines()[i].get_data()[1].max() for i in range(len(plot_dens.get_lines())))
            plt.close()
            perturbation_score["y_jitter"] = perturbation_score["pvec"]
            rng = np.random.default_rng()
            gd2 = list(
                set(perturbation_score["mix"]).difference([f"{target_gene} NP", f"{target_gene} {perturbation_type}"])
            )[0]
            perturbation_score.loc[perturbation_score["mix"] == gd2, "y_jitter"] = rng.uniform(
                low=0.001, high=top_r / 10, size=sum(perturbation_score["mix"] == gd2)
            ).astype(np.float32)
            perturbation_score.loc[perturbation_score["mix"] == f"{target_gene} {perturbation_type}", "y_jitter"] = (
                rng.uniform(
                    low=-top_r / 10, high=0, size=sum(perturbation_score["mix"] == f"{target_gene} {perturbation_type}")
                )
            )
            perturbation_score.loc[perturbation_score["mix"] == f"{target_gene} NP", "y_jitter"] = rng.uniform(
                low=-top_r / 10, high=0, size=sum(perturbation_score["mix"] == f"{target_gene} NP")
            )
            # If split_by is provided, split densities based on the split_by
            if split_by is not None:
                sns.set_theme(style="whitegrid")
                g = sns.FacetGrid(
                    data=perturbation_score, col=split_by, hue="mix", palette=palette, height=5, sharey=False
                )
                g.map(sns.kdeplot, "pvec", fill=True, common_norm=False, alpha=0.7)
                g.map(sns.scatterplot, "pvec", "y_jitter", s=10, alpha=0.5)
                g.set_axis_labels("Perturbation score", "Cell density")
                g.add_legend(title="mix", fontsize=14, title_fontsize=16)
                g.despine(left=True)

            # If split_by is not provided, create a single plot
            else:
                sns.set_theme(style="whitegrid")
                sns.kdeplot(
                    data=perturbation_score,
                    x="pvec",
                    hue="mix",
                    fill=True,
                    common_norm=False,
                    palette=palette,
                    alpha=0.7,
                )
                sns.scatterplot(
                    data=perturbation_score, x="pvec", y="y_jitter", hue="mix", palette=palette, s=10, alpha=0.5
                )
                plt.xlabel("Perturbation score", fontsize=16)
                plt.ylabel("Cell density", fontsize=16)
                plt.title("Density", fontsize=18)
                plt.legend(title="mixscape class", title_fontsize=14, fontsize=12)
                sns.despine()

        if show:
            plt.show()
        if return_fig:
            return plt.gcf()
        return None

    @_doc_params(common_plot_args=doc_common_plot_args)
    def plot_violin(  # pragma: no cover
        self,
        adata: AnnData,
        target_gene_idents: str | list[str],
        *,
        keys: str | Sequence[str] = "mixscape_class_p_ko",
        groupby: str | None = "mixscape_class",
        log: bool = False,
        use_raw: bool | None = None,
        stripplot: bool = True,
        hue: str | None = None,
        jitter: float | bool = True,
        size: int = 1,
        layer: str | None = None,
        scale: Literal["area", "count", "width"] = "width",
        order: Sequence[str] | None = None,
        multi_panel: bool | None = None,
        xlabel: str = "",
        ylabel: str | Sequence[str] | None = None,
        rotation: float | None = None,
        ax: Axes | None = None,
        show: bool = True,
        return_fig: bool = False,
        **kwargs,
    ) -> Axes | Figure | None:
        """Violin plot using mixscape results.

        Requires `pt.tl.mixscape` to be run first.

        Args:
            adata: The annotated data object.
            target_gene_idents: Target gene name to plot.
            keys: Keys for accessing variables of `.var_names` or fields of `.obs`. Default is 'mixscape_class_p_ko'.
            groupby: The key of the observation grouping to consider. Default is 'mixscape_class'.
            log: Plot on logarithmic axis.
            use_raw: Whether to use `raw` attribute of `adata`.
            stripplot: Add a stripplot on top of the violin plot.
            order: Order in which to show the categories.
            xlabel: Label of the x-axis. Defaults to `groupby` if `rotation` is `None`, otherwise, no label is shown.
            ylabel: Label of the y-axis. If `None` and `groupby` is `None`, defaults to `'value'`.
                    If `None` and `groubpy` is not `None`, defaults to `keys`.
            ax: A matplotlib axes object. Only works if plotting a single component.
            {common_plot_args}
            **kwargs: Additional arguments to `seaborn.violinplot`.

        Returns:
            If `return_fig` is `True`, returns the figure (as Axes list if it's a multi-panel plot), otherwise `None`.

        Examples:
            >>> import pertpy as pt
            >>> mdata = pt.dt.papalexi_2021()
            >>> ms_pt = pt.tl.Mixscape()
            >>> ms_pt.perturbation_signature(mdata["rna"], "perturbation", "NT", "replicate")
            >>> ms_pt.mixscape(adata=mdata["rna"], control="NT", labels="gene_target", layer="X_pert")
            >>> ms_pt.plot_violin(
            ...     adata=mdata["rna"], target_gene_idents=["NT", "IFNGR2 NP", "IFNGR2 KO"], groupby="mixscape_class"
            ... )

        Preview:
            .. image:: /_static/docstring_previews/mixscape_violin.png
        """
        if isinstance(target_gene_idents, str):
            mixscape_class_mask = adata.obs[groupby] == target_gene_idents
        elif isinstance(target_gene_idents, list):
            mixscape_class_mask = np.full_like(adata.obs[groupby], False, dtype=bool)
            for ident in target_gene_idents:
                mixscape_class_mask |= adata.obs[groupby] == ident
        adata = adata[mixscape_class_mask]

        sanitize_anndata(adata)
        use_raw = _check_use_raw(adata, use_raw)
        if isinstance(keys, str):
            keys = [keys]
        keys = list(OrderedDict.fromkeys(keys))  # remove duplicates, preserving the order

        if isinstance(ylabel, str | type(None)):
            ylabel = [ylabel] * (1 if groupby is None else len(keys))
        if groupby is None:
            if len(ylabel) != 1:
                raise ValueError(f"Expected number of y-labels to be `1`, found `{len(ylabel)}`.")
        elif len(ylabel) != len(keys):
            raise ValueError(f"Expected number of y-labels to be `{len(keys)}`, " f"found `{len(ylabel)}`.")

        if groupby is not None:
            if hue is not None:
                obs_df = get.obs_df(adata, keys=[groupby] + keys + [hue], layer=layer, use_raw=use_raw)
            else:
                obs_df = get.obs_df(adata, keys=[groupby] + keys, layer=layer, use_raw=use_raw)

        else:
            obs_df = get.obs_df(adata, keys=keys, layer=layer, use_raw=use_raw)
        if groupby is None:
            obs_tidy = pd.melt(obs_df, value_vars=keys)
            x = "variable"
            ys = ["value"]
        else:
            obs_tidy = obs_df
            x = groupby
            ys = keys

        if multi_panel and groupby is None and len(ys) == 1:
            # This is a quick and dirty way for adapting scales across several
            # keys if groupby is None.
            y = ys[0]

            g = sns.catplot(
                y=y,
                data=obs_tidy,
                kind="violin",
                scale=scale,
                col=x,
                col_order=keys,
                sharey=False,
                order=keys,
                cut=0,
                inner=None,
                **kwargs,
            )

            if stripplot:
                grouped_df = obs_tidy.groupby(x)
                for ax_id, key in zip(range(g.axes.shape[1]), keys, strict=False):
                    sns.stripplot(
                        y=y,
                        data=grouped_df.get_group(key),
                        jitter=jitter,
                        size=size,
                        color="black",
                        ax=g.axes[0, ax_id],
                    )
            if log:
                g.set(yscale="log")
            g.set_titles(col_template="{col_name}").set_xlabels("")
            if rotation is not None:
                for ax in g.axes[0]:
                    ax.tick_params(axis="x", labelrotation=rotation)
        else:
            # set by default the violin plot cut=0 to limit the extend
            # of the violin plot (see stacked_violin code) for more info.
            kwargs.setdefault("cut", 0)
            kwargs.setdefault("inner")

            if ax is None:
                axs, _, _, _ = _utils.setup_axes(
                    ax=ax,
                    panels=["x"] if groupby is None else keys,
                    show_ticks=True,
                    right_margin=0.3,
                )
            else:
                axs = [ax]
            for ax, y, ylab in zip(axs, ys, ylabel, strict=False):
                ax = sns.violinplot(
                    x=x,
                    y=y,
                    data=obs_tidy,
                    order=order,
                    orient="vertical",
                    scale=scale,
                    ax=ax,
                    hue=hue,
                    **kwargs,
                )
                # Get the handles and labels.
                handles, labels = ax.get_legend_handles_labels()
                if stripplot:
                    ax = sns.stripplot(
                        x=x,
                        y=y,
                        data=obs_tidy,
                        order=order,
                        jitter=jitter,
                        color="black",
                        size=size,
                        ax=ax,
                        hue=hue,
                        dodge=True,
                    )
                if xlabel == "" and groupby is not None and rotation is None:
                    xlabel = groupby.replace("_", " ")
                ax.set_xlabel(xlabel)
                if ylab is not None:
                    ax.set_ylabel(ylab)

                if log:
                    ax.set_yscale("log")
                if rotation is not None:
                    ax.tick_params(axis="x", labelrotation=rotation)

        show = settings.autoshow if show is None else show
        if hue is not None and stripplot is True:
            plt.legend(handles, labels)

        if show:
            plt.show()
        if return_fig:
            if multi_panel and groupby is None and len(ys) == 1:
                return g
            elif len(axs) == 1:
                return axs[0]
            else:
                return axs
        return None

    @_doc_params(common_plot_args=doc_common_plot_args)
    def plot_lda(  # pragma: no cover
        self,
        adata: AnnData,
        control: str,
        *,
        mixscape_class: str = "mixscape_class",
        mixscape_class_global: str = "mixscape_class_global",
        perturbation_type: str | None = "KO",
        lda_key: str | None = "mixscape_lda",
        n_components: int | None = None,
        color_map: Colormap | str | None = None,
        palette: str | Sequence[str] | None = None,
        ax: Axes | None = None,
        show: bool = True,
        return_fig: bool = False,
        **kwds,
    ) -> Figure | None:
        """Visualizing perturbation responses with Linear Discriminant Analysis. Requires `pt.tl.mixscape()` to be run first.

        Args:
            adata: The annotated data object.
            control: Control category from the `pert_key` column.
            mixscape_class: The column of `.obs` with the mixscape classification result.
            mixscape_class_global: The column of `.obs` with mixscape global classification result (perturbed, NP or NT).
            perturbation_type: Specify type of CRISPR perturbation expected for labeling mixscape classifications.
            lda_key: If not specified, lda looks .uns["mixscape_lda"] for the LDA results.
            n_components: The number of dimensions of the embedding.
            {common_plot_args}
            **kwds: Additional arguments to `scanpy.pl.umap`.

        Examples:
            >>> import pertpy as pt
            >>> mdata = pt.dt.papalexi_2021()
            >>> ms_pt = pt.tl.Mixscape()
            >>> ms_pt.perturbation_signature(mdata["rna"], "perturbation", "NT", "replicate")
            >>> ms_pt.mixscape(adata=mdata["rna"], control="NT", labels="gene_target", layer="X_pert")
            >>> ms_pt.lda(adata=mdata["rna"], control="NT", labels="gene_target", layer="X_pert")
            >>> ms_pt.plot_lda(adata=mdata["rna"], control="NT")

        Preview:
            .. image:: /_static/docstring_previews/mixscape_lda.png
        """
        if mixscape_class not in adata.obs:
            raise ValueError(f'Did not find `.obs["{mixscape_class!r}"]`. Please run the `mixscape` function first.')
        if lda_key not in adata.uns:
            raise ValueError(f'Did not find `.uns["{lda_key!r}"]`. Please run the `lda` function first.')

        adata_subset = adata[
            (adata.obs[mixscape_class_global] == perturbation_type) | (adata.obs[mixscape_class_global] == control)
        ].copy()
        adata_subset.obsm[lda_key] = adata_subset.uns[lda_key]
        if n_components is None:
            n_components = adata_subset.uns[lda_key].shape[1]
        sc.pp.neighbors(adata_subset, use_rep=lda_key)
        sc.tl.umap(adata_subset, n_components=n_components)
        fig = sc.pl.umap(
            adata_subset,
            color=mixscape_class,
            palette=palette,
            color_map=color_map,
            return_fig=return_fig,
            show=False,
            ax=ax,
            **kwds,
        )

        if show:
            plt.show()
        if return_fig:
            return fig
        return None<|MERGE_RESOLUTION|>--- conflicted
+++ resolved
@@ -118,26 +118,15 @@
                 split_obs = adata.obs[split_by]
                 split_masks = [split_obs == cat for cat in split_obs.unique()]
 
-<<<<<<< HEAD
-            representation = _choose_representation(adata, use_rep=use_rep, n_pcs=n_pcs)
-            if n_dims is not None and n_dims < representation.shape[1]:
-                representation = representation[:, :n_dims]
-=======
         representation = _choose_representation(adata, use_rep=use_rep, n_pcs=n_pcs)
         if n_dims is not None and n_dims < representation.shape[1]:
             representation = representation[:, :n_dims]
->>>>>>> 218ccb38
 
             for split_mask in split_masks:
                 control_mask_split = control_mask & split_mask
 
-<<<<<<< HEAD
-                R_split = representation[split_mask]
-                R_control = representation[control_mask_split]
-=======
             R_split = representation[split_mask]
             R_control = representation[np.asarray(control_mask_split)]
->>>>>>> 218ccb38
 
                 from pynndescent import NNDescent
 
@@ -145,11 +134,7 @@
                 nn_index = NNDescent(R_control, **kwargs)
                 indices, _ = nn_index.query(R_split, k=n_neighbors, epsilon=eps)
 
-<<<<<<< HEAD
-                X_control = np.expm1(adata.X[control_mask_split])
-=======
             X_control = np.expm1(adata.X[np.asarray(control_mask_split)])
->>>>>>> 218ccb38
 
                 n_split = split_mask.sum()
                 n_control = X_control.shape[0]
@@ -158,20 +143,6 @@
                     col_indices = np.ravel(indices)
                     row_indices = np.repeat(np.arange(n_split), n_neighbors)
 
-<<<<<<< HEAD
-                    neigh_matrix = csr_matrix(
-                        (np.ones_like(col_indices, dtype=np.float64), (row_indices, col_indices)),
-                        shape=(n_split, n_control),
-                    )
-                    neigh_matrix /= n_neighbors
-                    adata.layers["X_pert"][split_mask] = np.log1p(neigh_matrix @ X_control) - adata.layers["X_pert"][split_mask]
-                else:
-                    is_sparse = issparse(X_control)
-                    split_indices = np.where(split_mask)[0]
-                    for i in range(0, n_split, batch_size):
-                        size = min(i + batch_size, n_split)
-                        select = slice(i, size)
-=======
                 neigh_matrix = csr_matrix(
                     (np.ones_like(col_indices, dtype=np.float64), (row_indices, col_indices)),
                     shape=(n_split, n_control),
@@ -184,7 +155,6 @@
                 for i in range(0, n_split, batch_size):
                     size = min(i + batch_size, n_split)
                     select = slice(i, size)
->>>>>>> 218ccb38
 
                         batch = np.ravel(indices[select])
                         split_batch = split_indices[select]
@@ -196,11 +166,7 @@
                         means_batch = means_batch.toarray() if is_sparse else means_batch
                         means_batch = means_batch.reshape(size, n_neighbors, -1).mean(1)
 
-<<<<<<< HEAD
-                        adata.layers["X_pert"][split_batch] = np.log1p(means_batch) - adata.layers["X_pert"][split_batch]
-=======
                     adata.layers["X_pert"][split_batch] = np.log1p(means_batch) - adata.layers["X_pert"][split_batch]
->>>>>>> 218ccb38
 
         if copy:
             return adata
@@ -223,12 +189,7 @@
     ):
         """Identify perturbed and non-perturbed gRNA expressing cells that accounts for multiple treatments/conditions/chemical perturbations.
 
-<<<<<<< HEAD
         The implementation resembles https://satijalab.org/seurat/reference/runmixscape.
-=======
-        The implementation resembles https://satijalab.org/seurat/reference/runmixscape. Note that in the original implementation, the
-        perturbation signature is calculated on unscaled data by default and we therefore recommend to do the same.
->>>>>>> 218ccb38
 
         Args:
             adata: The annotated data object.

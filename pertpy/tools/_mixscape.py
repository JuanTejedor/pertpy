--- conflicted
+++ resolved
@@ -1,9 +1,6 @@
-<<<<<<< HEAD
 import warnings
 from typing import Optional
-=======
 from __future__ import annotations
->>>>>>> 1890d841
 
 import numpy as np
 import pandas as pd
@@ -24,13 +21,8 @@
     Returns:
         Mean and standard deviation of the matrix.
     """
-<<<<<<< HEAD
-    if isinstance(col_names, str):
-        col_names = [col_names]
-=======
     mu = X.mean()
     sd = X.std()
->>>>>>> 1890d841
 
     return [mu, sd]
 
@@ -39,37 +31,19 @@
     adata: AnnData,
     labels: str,
     control: str,
-<<<<<<< HEAD
-    new_class_name: Optional[str] = "mixscape_class",
-    min_de_genes: Optional[int] = 5,
-    layer: Optional[str] = None,
-    logfc_threshold: Optional[float] = 0.25,
-    iter_num: Optional[int] = 10,
-    split_by: Optional[str] = None,
-    pval_cutoff: Optional[float] = 5e-2,
-    perturbation_type: Optional[str] = "KO",
-    copy: Optional[bool] = False,
-):
-    """Function to identify perturbed and non-perturbed gRNA expressing cells that accounts for multiple treatments/conditions/chemical perturbations.
-    https://satijalab.org/seurat/reference/runmixscape
-=======
     new_class_name: str | None = "mixscape_class",
     min_de_genes: int | None = 5,
-    min_cells: int | None = 5,
     layer: str | None = None,
     logfc_threshold: float | None = 0.25,
     iter_num: int | None = 10,
     split_by: str | None = None,
     pval_cutoff: float | None = 5e-2,
-    fine_mode: bool | None = False,
-    fine_mode_labels: str | None = "guide_ID",
-    prtb_type: str | None = "KO",
+    perturbation_type: str | None = "KO",
     copy: bool | None = False,
 ):
     """Identify perturbed and non-perturbed gRNA expressing cells that accounts for multiple treatments/conditions/chemical perturbations.
 
     The implementation resembles https://satijalab.org/seurat/reference/runmixscape
->>>>>>> 1890d841
 
     Args:
         adata: The annotated data object.
@@ -78,25 +52,13 @@
         control: Control category from the `pert_key` column.
         new_class_name: Name of mixscape classification to be stored in `.obs`.
         min_de_genes: Required number of genes that are differentially expressed for method to separate perturbed and non-perturbed cells.
-<<<<<<< HEAD
-=======
-        min_cells: Minimum number of cells in target gene class.
-                   If fewer than this many cells are assigned to a target gene class during classification, all are assigned NP.
->>>>>>> 1890d841
         layer: Key from adata.layers whose value will be used to perform tests on.
         logfc_threshold: Limit testing to genes which show, on average, at least X-fold difference (log-scale) between the two groups of cells (default: 0.25).
         iter_num: Number of normalmixEM iterations to run if convergence does not occur.
         split_by: Provide the column `.obs` if multiple biological replicates exist to calculate
                   the perturbation signature for every replicate separately.
         pval_cutoff: P-value cut-off for selection of significantly DE genes.
-<<<<<<< HEAD
         perturbation_type: specify type of CRISPR perturbation expected for labeling mixscape classifications. Default is KO.
-=======
-        fine_mode: When this is equal to TRUE, DE genes for each target gene class will be calculated for each gRNA separately
-                   and pooled into one DE list for calculating the perturbation score of every cell and their subsequent classification.
-        fine_mode_labels: The column of `.obs` with gRNA ID labels.
-        prtb_type: specify type of CRISPR perturbation expected for labeling mixscape classifications. Default is KO.
->>>>>>> 1890d841
         copy: Determines whether a copy of the `adata` is returned.
 
     Returns:
@@ -117,21 +79,16 @@
 
     if split_by is None:
         split_masks = [np.full(adata.n_obs, True, dtype=bool)]
-<<<<<<< HEAD
-        cats = ["con1"]
-=======
         categories = ["all"]
->>>>>>> 1890d841
     else:
         split_obs = adata.obs[split_by]
         categories = split_obs.unique()
         split_masks = [split_obs == category for category in categories]
 
-<<<<<<< HEAD
     # determine gene sets across all splits/groups through differential gene expression
-    prtb_markers = {}
+    perturbation_markers = {}
     for split, split_mask in enumerate(split_masks):
-        cat = cats[split]
+        category = categories[split]
         # get gene sets for each split
         genes = list(set(adata[split_mask].obs[labels]).difference([control]))
         adata_split = adata[split_mask].copy()
@@ -140,15 +97,6 @@
             adata_split, layer=layer, groupby=labels, groups=genes, reference=control, method="t-test"
         )
         # get DE genes for each gene
-=======
-    # determine gene sets across all splits/groups
-    perturbation_markers = {}
-    for split, split_mask in enumerate(split_masks):
-        category = categories[split]
-        genes = list(set(adata[split_mask].obs[labels]).difference([control]))
-        adata_split = adata[split_mask].copy()
-        sc.tl.rank_genes_groups(adata_split, layer=layer, groupby=labels, groups=genes, reference=control)
->>>>>>> 1890d841
         for gene in genes:
             logfc_threshold_mask = adata_split.uns["rank_genes_groups"]["logfoldchanges"][gene] >= logfc_threshold
             de_genes = adata_split.uns["rank_genes_groups"]["names"][gene][logfc_threshold_mask]
@@ -158,15 +106,6 @@
                 de_genes = np.array([])
             perturbation_markers[(category, gene)] = de_genes
 
-<<<<<<< HEAD
-=======
-    all_markers = [list(perturbation_markers[key]) for key in perturbation_markers.keys()][0]
-    missing_genes = []
-    for marker in all_markers:
-        if marker not in set(adata.var["name"]):
-            missing_genes.append(marker)
-
->>>>>>> 1890d841
     adata_comp = adata
     if layer is not None:
         X = adata_comp.layers[layer]
@@ -193,13 +132,8 @@
             nt_cells = (adata.obs[labels] == control) & split_mask
             all_cells = orig_guide_cells | nt_cells
 
-<<<<<<< HEAD
-            if len(prtb_markers[(cat, gene)]) == 0:
+            if len(perturbation_markers[(category, gene)]) == 0:
                 adata.obs.loc[orig_guide_cells, new_class_name] = f"{gene} NP"
-=======
-            if len(perturbation_markers[(category, gene)]) == 0:
-                adata.obs[new_class_name][orig_guide_cells] = f"{gene}  NP"
->>>>>>> 1890d841
             else:
                 de_genes = perturbation_markers[(category, gene)]
                 de_genes_indices = _get_column_indices(adata, list(de_genes))
@@ -228,15 +162,8 @@
                             gv_list[gene] = {}
                         gv_list[gene][cat] = gv
 
-<<<<<<< HEAD
-                    guide_norm = define_normal_mixscape(pvec[guide_cells])
-                    nt_norm = define_normal_mixscape(pvec[nt_cells])
-=======
-                    # guide_norm = define_normal_mixscape(pvec[guide_cells_index])
                     guide_norm = _define_normal_mixscape(pvec[guide_cells])
-                    # nt_norm = define_normal_mixscape(pvec[nt_cells_index])
                     nt_norm = _define_normal_mixscape(pvec[nt_cells])
->>>>>>> 1890d841
                     means_init = np.array([[nt_norm[0]], [guide_norm[0]]])
                     precisions_init = np.array([nt_norm[1], guide_norm[1]])
                     mm = GaussianMixture(

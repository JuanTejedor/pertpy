--- conflicted
+++ resolved
@@ -30,12 +30,7 @@
 ipywidgets = ">=7.6.5"
 switchlang = "^0.1.0"
 scikit-misc = "^0.1.4"
-<<<<<<< HEAD
-plotnine = "^0.8.0"
-leidenalg = "^0.8.10"
-=======
 plotnine = "^0.10.1"
->>>>>>> e4af48d9
 
 [tool.poetry.dev-dependencies]
 pytest = ">=6.2.5"
